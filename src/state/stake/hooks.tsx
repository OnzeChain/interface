--- conflicted
+++ resolved
@@ -10,10 +10,6 @@
 import { ReactNode, useMemo } from 'react'
 
 import { DAI, UNI, USDC, USDT, WBTC, WRAPPED_NATIVE_CURRENCY } from '../../constants/tokens'
-<<<<<<< HEAD
-import { useActiveWeb3React } from '../../hooks/web3'
-=======
->>>>>>> e52c7352
 import { tryParseAmount } from '../swap/hooks'
 
 const STAKING_REWARDS_INTERFACE = new Interface(STAKING_REWARDS_ABI)
