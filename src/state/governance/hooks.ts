import { defaultAbiCoder, Interface } from '@ethersproject/abi'
import { isAddress } from '@ethersproject/address'
import { Contract } from '@ethersproject/contracts'
import { TransactionResponse } from '@ethersproject/providers'
import { toUtf8String, Utf8ErrorFuncs, Utf8ErrorReason } from '@ethersproject/strings'
import { formatUnits } from '@ethersproject/units'
// eslint-disable-next-line no-restricted-imports
import { t } from '@lingui/macro'
import { abi as GOV_ABI } from '@uniswap/governance/build/GovernorAlpha.json'
import { CurrencyAmount, Token } from '@uniswap/sdk-core'
import { POLYGON_PROPOSAL_TITLE } from 'constants/proposals/polygon_proposal_title'
import { UNISWAP_GRANTS_PROPOSAL_DESCRIPTION } from 'constants/proposals/uniswap_grants_proposal_description'
import useActiveWeb3React from 'hooks/useActiveWeb3React'
import {
  useGovernanceBravoContract,
  useGovernanceV0Contract,
  useGovernanceV1Contract,
  useLatestGovernanceContract,
  useUniContract,
} from 'hooks/useContract'
<<<<<<< HEAD
<<<<<<< HEAD
import { useActiveWeb3React } from 'hooks/web3'
=======
>>>>>>> e52c73526b6a11445570f0ba8615a65dd7a6d840
=======
>>>>>>> dda30444
import { useSingleCallResult, useSingleContractMultipleData } from 'lib/hooks/multicall'
import { useCallback, useMemo } from 'react'
import { calculateGasMargin } from 'utils/calculateGasMargin'

import { SupportedChainId } from '../../constants/chains'
import {
  BRAVO_START_BLOCK,
  ONE_BIP_START_BLOCK,
  POLYGON_START_BLOCK,
  UNISWAP_GRANTS_START_BLOCK,
} from '../../constants/proposals'
import { UNI } from '../../constants/tokens'
import { useLogs } from '../logs/hooks'
import { TransactionType } from '../transactions/actions'
import { useTransactionAdder } from '../transactions/hooks'
import { VoteOption } from './types'

interface ProposalDetail {
  target: string
  functionSig: string
  callData: string
}

export interface ProposalData {
  id: string
  title: string
  description: string
  proposer: string
  status: ProposalState
  forCount: number
  againstCount: number
  startBlock: number
  endBlock: number
  details: ProposalDetail[]
  governorIndex: number // index in the governance address array for which this proposal pertains
}

export interface CreateProposalData {
  targets: string[]
  values: string[]
  signatures: string[]
  calldatas: string[]
  description: string
}

export enum ProposalState {
  UNDETERMINED = -1,
  PENDING,
  ACTIVE,
  CANCELED,
  DEFEATED,
  SUCCEEDED,
  QUEUED,
  EXPIRED,
  EXECUTED,
}

const GovernanceInterface = new Interface(GOV_ABI)

// get count of all proposals made in the latest governor contract
function useProposalCount(contract: Contract | null): number | undefined {
  const { result } = useSingleCallResult(contract, 'proposalCount')

  return result?.[0]?.toNumber()
}

interface FormattedProposalLog {
  description: string
  details: { target: string; functionSig: string; callData: string }[]
}
/**
 * Need proposal events to get description data emitted from
 * new proposal event.
 */
function useFormattedProposalCreatedLogs(
  contract: Contract | null,
  indices: number[][]
): FormattedProposalLog[] | undefined {
  // create filters for ProposalCreated events
  const filter = useMemo(() => contract?.filters?.ProposalCreated(), [contract])

  const useLogsResult = useLogs(filter)

  return useMemo(() => {
    return useLogsResult?.logs
      ?.map((log) => {
        const parsed = GovernanceInterface.parseLog(log).args
        return parsed
      })
      ?.filter((parsed) => indices.flat().some((i) => i === parsed.id.toNumber()))
      ?.map((parsed) => {
        let description!: string

        const startBlock = parseInt(parsed.startBlock?.toString())
        try {
          description = parsed.description
        } catch (error) {
          // replace invalid UTF-8 in the description with replacement characters
          let onError = Utf8ErrorFuncs.replace

          // Bravo proposal reverses the codepoints for U+2018 (‘) and U+2026 (…)
          if (startBlock === BRAVO_START_BLOCK) {
            const U2018 = [0xe2, 0x80, 0x98].toString()
            const U2026 = [0xe2, 0x80, 0xa6].toString()
            onError = (reason, offset, bytes, output) => {
              if (reason === Utf8ErrorReason.UNEXPECTED_CONTINUE) {
                const charCode = [bytes[offset], bytes[offset + 1], bytes[offset + 2]].reverse().toString()
                if (charCode === U2018) {
                  output.push(0x2018)
                  return 2
                } else if (charCode === U2026) {
                  output.push(0x2026)
                  return 2
                }
              }
              return Utf8ErrorFuncs.replace(reason, offset, bytes, output)
            }
          }

          description = JSON.parse(toUtf8String(error.error.value, onError)) || ''
        }

        // Bravo and one bip proposals omit newlines
        if (startBlock === BRAVO_START_BLOCK || startBlock === ONE_BIP_START_BLOCK) {
          description = description.replace(/ {2}/g, '\n').replace(/\d\. /g, '\n$&')
        }

        return {
          description,
          details: parsed.targets.map((target: string, i: number) => {
            const signature = parsed.signatures[i]
            const [name, types] = signature.substr(0, signature.length - 1).split('(')
            const calldata = parsed.calldatas[i]
            const decoded = defaultAbiCoder.decode(types.split(','), calldata)
            return {
              target,
              functionSig: name,
              callData: decoded.join(', '),
            }
          }),
        }
      })
  }, [indices, useLogsResult])
}

const V0_PROPOSAL_IDS = [[1], [2], [3], [4]]
const V1_PROPOSAL_IDS = [[1], [2], [3]]

function countToIndices(count: number | undefined, skip = 0) {
  return typeof count === 'number' ? new Array(count - skip).fill(0).map((_, i) => [i + 1 + skip]) : []
}

// get data for all past and active proposals
export function useAllProposalData(): { data: ProposalData[]; loading: boolean } {
  const { chainId } = useActiveWeb3React()
  const gov0 = useGovernanceV0Contract()
  const gov1 = useGovernanceV1Contract()
  const gov2 = useGovernanceBravoContract()

  const proposalCount0 = useProposalCount(gov0)
  const proposalCount1 = useProposalCount(gov1)
  const proposalCount2 = useProposalCount(gov2)

  const gov0ProposalIndexes = useMemo(() => {
    return chainId === SupportedChainId.MAINNET ? V0_PROPOSAL_IDS : countToIndices(proposalCount0)
  }, [chainId, proposalCount0])
  const gov1ProposalIndexes = useMemo(() => {
    return chainId === SupportedChainId.MAINNET ? V1_PROPOSAL_IDS : countToIndices(proposalCount1)
  }, [chainId, proposalCount1])
  const gov2ProposalIndexes = useMemo(() => {
    return countToIndices(proposalCount2, 8)
  }, [proposalCount2])

  const proposalsV0 = useSingleContractMultipleData(gov0, 'proposals', gov0ProposalIndexes)
  const proposalsV1 = useSingleContractMultipleData(gov1, 'proposals', gov1ProposalIndexes)
  const proposalsV2 = useSingleContractMultipleData(gov2, 'proposals', gov2ProposalIndexes)

  // get all proposal states
  const proposalStatesV0 = useSingleContractMultipleData(gov0, 'state', gov0ProposalIndexes)
  const proposalStatesV1 = useSingleContractMultipleData(gov1, 'state', gov1ProposalIndexes)
  const proposalStatesV2 = useSingleContractMultipleData(gov2, 'state', gov2ProposalIndexes)

  // get metadata from past events
  const formattedLogsV0 = useFormattedProposalCreatedLogs(gov0, gov0ProposalIndexes)
  const formattedLogsV1 = useFormattedProposalCreatedLogs(gov1, gov1ProposalIndexes)
  const formattedLogsV2 = useFormattedProposalCreatedLogs(gov2, gov2ProposalIndexes)

  // early return until events are fetched
  return useMemo(() => {
    const proposalsCallData = [...proposalsV0, ...proposalsV1, ...proposalsV2]
    const proposalStatesCallData = [...proposalStatesV0, ...proposalStatesV1, ...proposalStatesV2]
    const formattedLogs = [...(formattedLogsV0 ?? []), ...(formattedLogsV1 ?? []), ...(formattedLogsV2 ?? [])]

    if (
      proposalsCallData.some((p) => p.loading) ||
      proposalStatesCallData.some((p) => p.loading) ||
      (gov0 && !formattedLogsV0) ||
      (gov1 && !formattedLogsV1) ||
      (gov2 && !formattedLogsV2)
    ) {
      return { data: [], loading: true }
    }

    return {
      data: proposalsCallData.map((proposal, i) => {
        const startBlock = parseInt(proposal?.result?.startBlock?.toString())

        let description = formattedLogs[i]?.description
        if (startBlock === UNISWAP_GRANTS_START_BLOCK) {
          description = UNISWAP_GRANTS_PROPOSAL_DESCRIPTION
        }

        let title = description?.split(/#+\s|\n/g)[1]
        if (startBlock === POLYGON_START_BLOCK) {
          title = POLYGON_PROPOSAL_TITLE
        }

        return {
          id: proposal?.result?.id.toString(),
          title: title ?? t`Untitled`,
          description: description ?? t`No description.`,
          proposer: proposal?.result?.proposer,
          status: proposalStatesCallData[i]?.result?.[0] ?? ProposalState.UNDETERMINED,
          forCount: parseFloat(formatUnits(proposal?.result?.forVotes?.toString() ?? 0, 18)),
          againstCount: parseFloat(formatUnits(proposal?.result?.againstVotes?.toString() ?? 0, 18)),
          abstainCount: parseFloat(formatUnits(proposal?.result?.abstainVotes?.toString() ?? 0, 18)),
          startBlock,
          endBlock: parseInt(proposal?.result?.endBlock?.toString()),
          details: formattedLogs[i]?.details,
          governorIndex: i >= proposalsV0.length + proposalsV1.length ? 2 : i >= proposalsV0.length ? 1 : 0,
        }
      }),
      loading: false,
    }
  }, [
    formattedLogsV0,
    formattedLogsV1,
    formattedLogsV2,
    gov0,
    gov1,
    gov2,
    proposalStatesV0,
    proposalStatesV1,
    proposalStatesV2,
    proposalsV0,
    proposalsV1,
    proposalsV2,
  ])
}

export function useProposalData(governorIndex: number, id: string): ProposalData | undefined {
  const { data } = useAllProposalData()
  return data.filter((p) => p.governorIndex === governorIndex)?.find((p) => p.id === id)
}

// get the users delegatee if it exists
export function useUserDelegatee(): string {
  const { account } = useActiveWeb3React()
  const uniContract = useUniContract()
  const { result } = useSingleCallResult(uniContract, 'delegates', [account ?? undefined])
  return result?.[0] ?? undefined
}

// gets the users current votes
export function useUserVotes(): { loading: boolean; votes: CurrencyAmount<Token> | undefined } {
  const { account, chainId } = useActiveWeb3React()
  const uniContract = useUniContract()

  // check for available votes
  const { result, loading } = useSingleCallResult(uniContract, 'getCurrentVotes', [account ?? undefined])
  return useMemo(() => {
    const uni = chainId ? UNI[chainId] : undefined
    return { loading, votes: uni && result ? CurrencyAmount.fromRawAmount(uni, result?.[0]) : undefined }
  }, [chainId, loading, result])
}

// fetch available votes as of block (usually proposal start block)
export function useUserVotesAsOfBlock(block: number | undefined): CurrencyAmount<Token> | undefined {
  const { account, chainId } = useActiveWeb3React()
  const uniContract = useUniContract()

  // check for available votes
  const uni = chainId ? UNI[chainId] : undefined
  const votes = useSingleCallResult(uniContract, 'getPriorVotes', [account ?? undefined, block ?? undefined])
    ?.result?.[0]
  return votes && uni ? CurrencyAmount.fromRawAmount(uni, votes) : undefined
}

export function useDelegateCallback(): (delegatee: string | undefined) => undefined | Promise<string> {
  const { account, chainId, library } = useActiveWeb3React()
  const addTransaction = useTransactionAdder()

  const uniContract = useUniContract()

  return useCallback(
    (delegatee: string | undefined) => {
      if (!library || !chainId || !account || !delegatee || !isAddress(delegatee ?? '')) return undefined
      const args = [delegatee]
      if (!uniContract) throw new Error('No UNI Contract!')
      return uniContract.estimateGas.delegate(...args, {}).then((estimatedGasLimit) => {
        return uniContract
          .delegate(...args, { value: null, gasLimit: calculateGasMargin(estimatedGasLimit) })
          .then((response: TransactionResponse) => {
            addTransaction(response, {
              type: TransactionType.DELEGATE,
              delegatee,
            })
            return response.hash
          })
      })
    },
    [account, addTransaction, chainId, library, uniContract]
  )
}

export function useVoteCallback(): {
  voteCallback: (proposalId: string | undefined, voteOption: VoteOption) => undefined | Promise<string>
} {
  const { account, chainId } = useActiveWeb3React()

  const latestGovernanceContract = useLatestGovernanceContract()

  const addTransaction = useTransactionAdder()

  const voteCallback = useCallback(
    (proposalId: string | undefined, voteOption: VoteOption) => {
      if (!account || !latestGovernanceContract || !proposalId || !chainId) return
      const args = [proposalId, voteOption === VoteOption.Against ? 0 : voteOption === VoteOption.For ? 1 : 2]
      return latestGovernanceContract.estimateGas.castVote(...args, {}).then((estimatedGasLimit) => {
        return latestGovernanceContract
          .castVote(...args, { value: null, gasLimit: calculateGasMargin(estimatedGasLimit) })
          .then((response: TransactionResponse) => {
            addTransaction(response, {
              type: TransactionType.VOTE,
              decision: voteOption,
              governorAddress: latestGovernanceContract.address,
              proposalId: parseInt(proposalId),
              reason: '',
            })
            return response.hash
          })
      })
    },
    [account, addTransaction, latestGovernanceContract, chainId]
  )
  return { voteCallback }
}

export function useCreateProposalCallback(): (
  createProposalData: CreateProposalData | undefined
) => undefined | Promise<string> {
  const { account, chainId } = useActiveWeb3React()

  const latestGovernanceContract = useLatestGovernanceContract()
  const addTransaction = useTransactionAdder()

  return useCallback(
    (createProposalData: CreateProposalData | undefined) => {
      if (!account || !latestGovernanceContract || !createProposalData || !chainId) return undefined

      const args = [
        createProposalData.targets,
        createProposalData.values,
        createProposalData.signatures,
        createProposalData.calldatas,
        createProposalData.description,
      ]

      return latestGovernanceContract.estimateGas.propose(...args).then((estimatedGasLimit) => {
        return latestGovernanceContract
          .propose(...args, { gasLimit: calculateGasMargin(estimatedGasLimit) })
          .then((response: TransactionResponse) => {
            addTransaction(response, {
              type: TransactionType.SUBMIT_PROPOSAL,
            })
            return response.hash
          })
      })
    },
    [account, addTransaction, latestGovernanceContract, chainId]
  )
}

export function useLatestProposalId(address: string | undefined): string | undefined {
  const latestGovernanceContract = useLatestGovernanceContract()
  const res = useSingleCallResult(latestGovernanceContract, 'latestProposalIds', [address])
  return res?.result?.[0]?.toString()
}

export function useProposalThreshold(): CurrencyAmount<Token> | undefined {
  const { chainId } = useActiveWeb3React()

  const latestGovernanceContract = useLatestGovernanceContract()
  const res = useSingleCallResult(latestGovernanceContract, 'proposalThreshold')
  const uni = chainId ? UNI[chainId] : undefined

  if (res?.result?.[0] && uni) {
    return CurrencyAmount.fromRawAmount(uni, res.result[0])
  }

  return undefined
}<|MERGE_RESOLUTION|>--- conflicted
+++ resolved
@@ -18,13 +18,6 @@
   useLatestGovernanceContract,
   useUniContract,
 } from 'hooks/useContract'
-<<<<<<< HEAD
-<<<<<<< HEAD
-import { useActiveWeb3React } from 'hooks/web3'
-=======
->>>>>>> e52c73526b6a11445570f0ba8615a65dd7a6d840
-=======
->>>>>>> dda30444
 import { useSingleCallResult, useSingleContractMultipleData } from 'lib/hooks/multicall'
 import { useCallback, useMemo } from 'react'
 import { calculateGasMargin } from 'utils/calculateGasMargin'
