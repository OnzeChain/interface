--- conflicted
+++ resolved
@@ -1,9 +1,6 @@
 import { Currency, CurrencyAmount, Token } from '@uniswap/sdk-core'
-<<<<<<< HEAD
+import { BigNumber } from 'ethers'
 import { useSingleCallResult } from 'lib/hooks/multicall'
-=======
-import { BigNumber } from 'ethers'
->>>>>>> 83b70f3a
 
 import { useTokenContract } from './useContract'
 
