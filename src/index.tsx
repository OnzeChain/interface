import '@reach/dialog/styles.css'
import 'inter-ui'
import 'polyfills'
import 'components/analytics'

import { createWeb3ReactRoot, Web3ReactProvider } from '@web3-react/core'
import { BlockUpdater } from 'lib/hooks/useBlockNumber'
<<<<<<< HEAD
<<<<<<< HEAD
=======
import { MulticallUpdater } from 'lib/state/multicall'
>>>>>>> e52c73526b6a11445570f0ba8615a65dd7a6d840
=======
import { MulticallUpdater } from 'lib/state/multicall'
>>>>>>> dda30444
import { StrictMode } from 'react'
import ReactDOM from 'react-dom'
import { Provider } from 'react-redux'
import { HashRouter } from 'react-router-dom'

import Blocklist from './components/Blocklist'
import { NetworkContextName } from './constants/misc'
import { LanguageProvider } from './i18n'
import App from './pages/App'
import * as serviceWorkerRegistration from './serviceWorkerRegistration'
import store from './state'
import ApplicationUpdater from './state/application/updater'
import ListsUpdater from './state/lists/updater'
import LogsUpdater from './state/logs/updater'
import TransactionUpdater from './state/transactions/updater'
import UserUpdater from './state/user/updater'
import ThemeProvider, { ThemedGlobalStyle } from './theme'
import RadialGradientByChainUpdater from './theme/RadialGradientByChainUpdater'
import getLibrary from './utils/getLibrary'

const Web3ProviderNetwork = createWeb3ReactRoot(NetworkContextName)

if (!!window.ethereum) {
  window.ethereum.autoRefreshOnNetworkChange = false
}

function Updaters() {
  return (
    <>
      <RadialGradientByChainUpdater />
      <ListsUpdater />
      <UserUpdater />
      <ApplicationUpdater />
      <TransactionUpdater />
      <BlockUpdater />
      <MulticallUpdater />
      <LogsUpdater />
    </>
  )
}

ReactDOM.render(
  <StrictMode>
    <Provider store={store}>
      <HashRouter>
        <LanguageProvider>
          <Web3ReactProvider getLibrary={getLibrary}>
            <Web3ProviderNetwork getLibrary={getLibrary}>
              <Blocklist>
                <Updaters />
                <ThemeProvider>
                  <ThemedGlobalStyle />
                  <App />
                </ThemeProvider>
              </Blocklist>
            </Web3ProviderNetwork>
          </Web3ReactProvider>
        </LanguageProvider>
      </HashRouter>
    </Provider>
  </StrictMode>,
  document.getElementById('root')
)

if (process.env.REACT_APP_SERVICE_WORKER !== 'false') {
  serviceWorkerRegistration.register()
}
export { INFURA_NETWORK_URLS } from 'constants/chainInfo'<|MERGE_RESOLUTION|>--- conflicted
+++ resolved
@@ -5,14 +5,7 @@
 
 import { createWeb3ReactRoot, Web3ReactProvider } from '@web3-react/core'
 import { BlockUpdater } from 'lib/hooks/useBlockNumber'
-<<<<<<< HEAD
-<<<<<<< HEAD
-=======
 import { MulticallUpdater } from 'lib/state/multicall'
->>>>>>> e52c73526b6a11445570f0ba8615a65dd7a6d840
-=======
-import { MulticallUpdater } from 'lib/state/multicall'
->>>>>>> dda30444
 import { StrictMode } from 'react'
 import ReactDOM from 'react-dom'
 import { Provider } from 'react-redux'
