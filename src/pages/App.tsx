--- conflicted
+++ resolved
@@ -1,3 +1,4 @@
+import { IS_WITHIN_IFRAME } from 'constants/misc'
 import ApeModeQueryParamReader from 'hooks/useApeModeQueryParamReader'
 import { Route, Switch } from 'react-router-dom'
 import styled from 'styled-components/macro'
@@ -25,20 +26,11 @@
 import PoolFinder from './PoolFinder'
 import RemoveLiquidity from './RemoveLiquidity'
 import RemoveLiquidityV3 from './RemoveLiquidity/V3'
+import { IframeBodyWrapper } from './styled'
 import Swap from './Swap'
 import { OpenClaimAddressModalAndRedirectToSwap, RedirectPathToSwapOnly, RedirectToSwap } from './Swap/redirects'
 import Vote from './Vote'
 import VotePage from './Vote/VotePage'
-<<<<<<< HEAD
-import { RedirectDuplicateTokenIdsV2 } from './AddLiquidityV2/redirects'
-import { PositionPage } from './Pool/PositionPage'
-import AddLiquidity from './AddLiquidity'
-import ApeModeQueryParamReader from 'hooks/useApeModeQueryParamReader'
-import CreateProposal from './CreateProposal'
-import { IframeBodyWrapper } from './styled'
-import { IS_WITHIN_IFRAME } from 'constants/misc'
-=======
->>>>>>> b1d88317
 
 const AppWrapper = styled.div`
   display: flex;
