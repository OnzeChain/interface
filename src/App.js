import React, { Component } from 'react';
import Web3 from 'web3';

import Head from './components/Head'
import NetworkStatus from './components/NetworkStatus'
import HelperMessages from './components/HelperMessages'
import SelectToken from './components/SelectToken'
import './App.css';

import {exchangeABI} from './helpers/exchangeABI.js'
import {tokenABI} from './helpers/tokenABI.js'

var localweb3;

class App extends Component {
  constructor (props) {
    super(props)
    if (typeof props.metamask !== 'undefined'){
      localweb3 = new Web3(window.web3.currentProvider)
    } else {
      localweb3 = null
    }

    const exchangeAddress = '0xcDc30C3b02c5776495298198377D2Fc0fd6B1F1C';
    const uniContract = new localweb3.eth.Contract(exchangeABI, exchangeAddress);

    const tokenAddress = '0x350E5DD084ecF271e8d3531D4324443952F47756';
    const tokenContract = new localweb3.eth.Contract(tokenABI, tokenAddress);

    this.state = {
      exchangeAddress: '0xcDc30C3b02c5776495298198377D2Fc0fd6B1F1C',
      tokenAddress: '0x350E5DD084ecF271e8d3531D4324443952F47756',
      currentMaskAddress: '0x0000000000000000000000000000000000000000',
      uniswapContract: uniContract,
      tokenContract: tokenContract,
      ethBalance: 0,
      tokenBalance: 0,
      tokenAllowance: null,
      invariant: 0,
      marketEth: 0,
      marketTokens: 0,
      rate: 0,
      fee: 0,
      cost: 0,
      networkMessage: '',
      locked: false,
      connected: false,
      interaction: 'disconnected',
      input: 0,
      output: 0,
      inputToken: { value: 'ETH', label: 'ETH', clearableValue: false },
      outputToken: { value: 'OMG', label: 'OMG', clearableValue: false }
    }

    this.onInputChange = this.onInputChange.bind(this);
    this.ethToTokenRate = this.ethToTokenRate.bind(this);
    this.getMarketInfo = this.getMarketInfo.bind(this);
  }

  componentWillMount(){
    this.getMetaMaskAddress();
    this.checkNetwork();
    this.getMarketInfo();
  }

  componentDidMount(){
    this.getAccountInfo();
  }

  getAccountInfo(){
    setTimeout(() => {
      this.getEthBalance();
      this.getTokenBalance();
      this.getAllowance();
    }, 1000);
  }

  getMarketInfo(){
    this.getInvarient();
    this.getMarketEth();
    this.getMarketTokens();
  }

  getRate(){
    this.ethToTokenRate(1);
  }

  getMetaMaskAddress() {
    var self = this;
    localweb3.eth.getAccounts(function(error, result){
      if(!error)
          self.setState({currentMaskAddress: result[0]})
      else
        self.setState({locked: true})
    })
  }

  getEthBalance() {
    var self = this;
    localweb3.eth.getBalance(this.state.currentMaskAddress, function(error, balance) {
      self.setState({ethBalance: balance});
    });
  }

  getTokenBalance() {
    var self = this;
    this.state.tokenContract.methods.balanceOf(this.state.currentMaskAddress).call(function(error, balance) {
      var amount = balance;
      self.setState({tokenBalance: amount});
    });
  }

  getAllowance() {
    // var self = this;
    // this.state.tokenContract.methods.allowance(this.state.currentMaskAddress, this.exchangeAddress).call().then(function(result, error){
    //   var amount = result
    //   self.setState({tokenAllowance: amount});
    // })
  }

  checkNetwork() {
    var self = this;

    localweb3.eth.net.getNetworkType((err, networkId) => {
      console.log("Connected to " + networkId)
      switch (networkId) {
        case "main":
          self.setState({networkMessage: 'Ethereum Mainet', connected: false, interaction: 'disconnected'});
          break;
        case "morden":
         self.setState({networkMessage: 'Morden testnet', connected: false, interaction: 'disconnected'});
         break;
        case "ropsten":
          self.setState({networkMessage: 'Ropsten testnet', connected: false, interaction: 'disconnected'});
          break;
        case "rinkeby":
          self.setState({networkMessage: '', connected: true, interaction: 'connected'});
          break;
        case "kovan":
          self.setState({networkMessage: 'Kovan testnet', connected: false, interaction: 'disconnected'});
          break;
        default:
          self.setState({networkMessage: 'an Unknown network', connected: false, interaction: 'disconnected'});
      }
    })
  }

  getInvarient() {
    var self = this;
    this.state.uniswapContract.methods.invariant().call().then(function(result, error){
      self.setState({invariant: result});
      // console.log("invariant: " + result);
    })
  }

  getMarketEth() {
    var self = this
    this.state.uniswapContract.methods.ethInMarket().call().then(function(result, error){
      self.setState({marketEth: result});
      // console.log("marketEth: " + result);
    })
  }

  getMarketTokens() {
    var self = this
    this.state.uniswapContract.methods.tokensInMarket().call().then(function(result, error){
      self.setState({marketTokens: result});
      // console.log("marketTokens: " + result);
    })
  }

  onSelectToken = (selected, type) => {
    console.log(selected)
    console.log(type)
    if (type === 'input'){
      this.setState({inputToken: selected});
      // do something here to update invariants and values
    } else if (type === 'output'){
      this.setState({outputToken: selected});
      // do something here to update invariants and values
    }
  }

  onInputChange = (event) => {
    this.getMarketInfo();
    var inputValue = event.target.value;
    if(inputValue && inputValue !== 0){
      this.ethToTokenRate(inputValue);
      this.setState({input: inputValue, interaction: 'input'});
    } else {
      this.setState({input: inputValue, output: 0, interaction: 'connected'});
    }
  }

  ethToTokenRate(ethInput) {
    var ethInMarket = +this.state.marketEth;
    var tokensInMarket = +this.state.marketTokens;
    var invar = +this.state.invariant;
    var ethIn = ethInput*10**18;
    var exchangeFee = ethIn/500;
    var ethSold = ethIn - exchangeFee;
    var newEthInMarket = ethInMarket + ethSold;
    var newTokensInMarket = invar/newEthInMarket;
    var tokensOut = tokensInMarket - newTokensInMarket;
    var adjustedTokensOut = tokensOut * 0.99
    var buyRate = adjustedTokensOut/ethIn;
    this.setState({rate: buyRate,
                   fee: exchangeFee,
                   output: adjustedTokensOut
                   });
  }

  ethToTokenPurchase() {
    var self = this;
    var minTokens = this.state.output/10**18;
    var minTokensInt = localweb3.utils.toWei(minTokens);
    var ethSold = this.state.input;
    var weiSold = localweb3.utils.toWei(ethSold);

    localweb3.eth.getBlock('latest', function(error, blockInfo) {
        var time = blockInfo.timestamp;
        var timeout = time + 300; //current block time + 5mins

        self.state.uniswapContract.methods.ethToTokenSwap(minTokensInt, timeout).send(
          {from: self.state.currentMaskAddress, value: weiSold},
          function(err, txHash) {})
    });
  }

  tokenToEthRate(tokenInput) {
    var ethInMarket = +this.state.marketEth;
    var tokensInMarket = +this.state.marketTokens;
    var invar = +this.state.invariant;
    var tokensIn = tokenInput*10**18;
    var exchangeFee = tokensIn/500;
    var tokensSold = tokensIn - exchangeFee;
    var newTokensInMarket = tokensInMarket + tokensSold;
    var newEthInMarket = invar/newTokensInMarket;
    var ethOut = ethInMarket - newEthInMarket;
    var adjustedEthOut = ethOut * 0.99;
    var buyRate = adjustedEthOut/tokensIn;
    this.setState({rate: buyRate,
                   fee: exchangeFee,
                   output: adjustedEthOut
                   });
  }

  // tokenToTokenRate(tokenInput) {
  //   var ethInMarket = +this.state.marketEth;
  //   var tokensInMarket = +this.state.marketTokens;
  //   var invar = +this.state.invariant;
  //   var ethIn = tokenInput*10**18;
  //   var exchangeFee = ethIn/500;
  //   var ethSold = ethIn - exchangeFee;
  //   var newEthInMarket = ethInMarket + ethSold;
  //   var newTokensInMarket = invar/newEthInMarket;
  //   var tokensOut = tokensInMarket - newTokensInMarket;
  //   var buyRate = tokensOut/ethIn;
  //   this.setState({rate: buyRate,
  //                  fee: exchangeFee,
  //                  output: tokensOut
  //                  });
  // }

  render() {
    //console.log(localweb3)
    return (
      <div className={this.state.connected ? "App" : "App dim"}>
        <Head />
        <section className="title">
          <div className="logo border pa2">
            <span role="img" aria-label="Unicorn">🦄</span>
          </div>
          <NetworkStatus network={this.state.networkMessage} connected={this.state.connected} address={this.state.currentMaskAddress}/>
        </section>
        <HelperMessages interaction={this.state.interaction} inputToken={this.state.inputToken} outputToken={this.state.outputToken}/>
        <section className="order">
          <div className="value border pa2">
            <input type="number" value={this.state.input} placeholder="0" onChange={this.onInputChange} />
            <SelectToken token={this.state.inputToken} onSelectToken={this.onSelectToken} type="input" />
            <p className="dropdown">{'<'}</p>
          </div>
          <div className="arrow border pa2">
            <p>→</p>
          </div>
          <div className="value border pa2">
            <input type="number" value={this.state.output/10**18} placeholder="0"/>
            <SelectToken token={this.state.outputToken} onSelectToken={this.onSelectToken} type="output"/>
            <p className="dropdown">{'<'}</p>
          </div>
        </section>
        <section className="rate border pa2">
          <span className="rate-info">
            <p>Rate</p>
<<<<<<< HEAD
            <p>{this.state.rate} UNI/ETH</p>
          </span>
          <span className="rate-info">
            <p>Fee</p>
            <p>{this.state.fee/10**18} ETH</p>
=======
            <p>{this.state.tokenBuyRate.toFixed(3)} {this.state.outputToken.value + "/" + this.state.inputToken.value}</p>
          </span>
          <span className="rate-info">
            <p>Cost</p>
            <p>{this.state.tokenCost.toFixed(5)} {this.state.inputToken.value}</p>
          </span>
          <span className="rate-info">
            <p>Fee</p>
            <p>{this.state.tokenFee.toFixed(5)} {this.state.inputToken.value}</p>
>>>>>>> 0a7c668d
          </span>
        </section>
        {this.state.interaction === 'input' ?
          <section className="swap border pa2">
            <a href="#" role="button" onClick={() => {this.ethToTokenPurchase() }}>
              {"I want to swap " + this.state.input + " " + this.state.inputToken.value + " for " + this.state.output/10**18 + " " + this.state.outputToken.value}
            </a>
          </section>
          : <section className="swap hidden border pa2"></section>}
        <section className="links">
          <a href="" className="link border pa2">
            <p className="underline">Provide Liquidity to collect fees</p>
            <p>+</p>
          </a>
          <a href="" className="link border pa2">
            <p className="underline">Add a new token</p>
            <p>+</p>
          </a>
        </section>
        <section className="links">
          <a href="" className="link border pa2">
            <p className="underline">About</p>
            <p>↘</p>
          </a>
        </section>
      </div>
    );
  }
}

export default App;<|MERGE_RESOLUTION|>--- conflicted
+++ resolved
@@ -292,23 +292,11 @@
         <section className="rate border pa2">
           <span className="rate-info">
             <p>Rate</p>
-<<<<<<< HEAD
-            <p>{this.state.rate} UNI/ETH</p>
+            <p>{this.state.rate} {this.state.outputToken.value + "/" + this.state.inputToken.value}</p>
           </span>
           <span className="rate-info">
             <p>Fee</p>
-            <p>{this.state.fee/10**18} ETH</p>
-=======
-            <p>{this.state.tokenBuyRate.toFixed(3)} {this.state.outputToken.value + "/" + this.state.inputToken.value}</p>
-          </span>
-          <span className="rate-info">
-            <p>Cost</p>
-            <p>{this.state.tokenCost.toFixed(5)} {this.state.inputToken.value}</p>
-          </span>
-          <span className="rate-info">
-            <p>Fee</p>
-            <p>{this.state.tokenFee.toFixed(5)} {this.state.inputToken.value}</p>
->>>>>>> 0a7c668d
+            <p>{this.state.fee/10**18} {this.state.inputToken.value}</p>
           </span>
         </section>
         {this.state.interaction === 'input' ?
