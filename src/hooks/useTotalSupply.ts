import { BigNumber } from '@ethersproject/bignumber'
import { Currency, CurrencyAmount, Token } from '@uniswap/sdk-core'
<<<<<<< HEAD
<<<<<<< HEAD
import { BigNumber } from 'ethers'
=======
>>>>>>> e52c73526b6a11445570f0ba8615a65dd7a6d840
=======
>>>>>>> dda30444
import { useSingleCallResult } from 'lib/hooks/multicall'

import { useTokenContract } from './useContract'

// returns undefined if input token is undefined, or fails to get token contract,
// or contract total supply cannot be fetched
export function useTotalSupply(token?: Currency): CurrencyAmount<Token> | undefined {
  const contract = useTokenContract(token?.isToken ? token.address : undefined, false)

  const totalSupply: BigNumber = useSingleCallResult(contract, 'totalSupply')?.result?.[0]

  return token?.isToken && totalSupply ? CurrencyAmount.fromRawAmount(token, totalSupply.toString()) : undefined
}<|MERGE_RESOLUTION|>--- conflicted
+++ resolved
@@ -1,12 +1,5 @@
 import { BigNumber } from '@ethersproject/bignumber'
 import { Currency, CurrencyAmount, Token } from '@uniswap/sdk-core'
-<<<<<<< HEAD
-<<<<<<< HEAD
-import { BigNumber } from 'ethers'
-=======
->>>>>>> e52c73526b6a11445570f0ba8615a65dd7a6d840
-=======
->>>>>>> dda30444
 import { useSingleCallResult } from 'lib/hooks/multicall'
 
 import { useTokenContract } from './useContract'
