import { Currency, CurrencyAmount } from '@uniswap/sdk-core'
import { Pool } from '@uniswap/v3-sdk'
<<<<<<< HEAD
import { useSingleCallResult } from 'lib/hooks/multicall'
import useBlockNumber from 'lib/hooks/useBlockNumber'
=======
import { BigNumber } from 'ethers'
>>>>>>> 83b70f3a
import { useEffect, useState } from 'react'
import { unwrappedToken } from 'utils/unwrappedToken'

import { useV3NFTPositionManagerContract } from './useContract'

const MAX_UINT128 = BigNumber.from(2).pow(128).sub(1)

// compute current + counterfactual fees for a v3 position
export function useV3PositionFees(
  pool?: Pool,
  tokenId?: BigNumber,
  asWETH = false
): [CurrencyAmount<Currency>, CurrencyAmount<Currency>] | [undefined, undefined] {
  const positionManager = useV3NFTPositionManagerContract(false)
  const owner: string | undefined = useSingleCallResult(tokenId ? positionManager : null, 'ownerOf', [tokenId])
    .result?.[0]

  const tokenIdHexString = tokenId?.toHexString()
  const latestBlockNumber = useBlockNumber()

  // TODO find a way to get this into multicall
  // latestBlockNumber is included to ensure data stays up-to-date every block
  const [amounts, setAmounts] = useState<[BigNumber, BigNumber]>()
  useEffect(() => {
    let stale = false

    if (positionManager && tokenIdHexString && owner && typeof latestBlockNumber === 'number') {
      positionManager.callStatic
        .collect(
          {
            tokenId: tokenIdHexString,
            recipient: owner, // some tokens might fail if transferred to address(0)
            amount0Max: MAX_UINT128,
            amount1Max: MAX_UINT128,
          },
          { from: owner } // need to simulate the call as the owner
        )
        .then((results) => {
          if (!stale) setAmounts([results.amount0, results.amount1])
        })
    }

    return () => {
      stale = true
    }
  }, [positionManager, tokenIdHexString, owner, latestBlockNumber])

  if (pool && amounts) {
    return [
      CurrencyAmount.fromRawAmount(!asWETH ? unwrappedToken(pool.token0) : pool.token0, amounts[0].toString()),
      CurrencyAmount.fromRawAmount(!asWETH ? unwrappedToken(pool.token1) : pool.token1, amounts[1].toString()),
    ]
  } else {
    return [undefined, undefined]
  }
}<|MERGE_RESOLUTION|>--- conflicted
+++ resolved
@@ -1,11 +1,8 @@
 import { Currency, CurrencyAmount } from '@uniswap/sdk-core'
 import { Pool } from '@uniswap/v3-sdk'
-<<<<<<< HEAD
+import { BigNumber } from 'ethers'
 import { useSingleCallResult } from 'lib/hooks/multicall'
 import useBlockNumber from 'lib/hooks/useBlockNumber'
-=======
-import { BigNumber } from 'ethers'
->>>>>>> 83b70f3a
 import { useEffect, useState } from 'react'
 import { unwrappedToken } from 'utils/unwrappedToken'
 
