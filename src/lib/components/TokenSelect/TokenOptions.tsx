--- conflicted
+++ resolved
@@ -20,7 +20,6 @@
 import AutoSizer from 'react-virtualized-auto-sizer'
 import { areEqual, FixedSizeList, FixedSizeListProps } from 'react-window'
 import invariant from 'tiny-invariant'
-import { currencyId } from 'utils/currencyId'
 
 import { BaseButton } from '../Button'
 import Column from '../Column'
@@ -108,14 +107,10 @@
   )
 }
 
-<<<<<<< HEAD
-const itemKey = (index: number, tokens: ItemData) => currencyId(tokens[index])
-=======
 const itemKey = (index: number, tokens: ItemData) => {
   if (tokens[index].isNative) return 'native'
   return tokens[index].wrapped.address
 }
->>>>>>> d54783a3
 const ItemRow = memo(function ItemRow({
   data: tokens,
   index,
