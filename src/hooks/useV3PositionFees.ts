import { BigNumber } from '@ethersproject/bignumber'
import { Currency, CurrencyAmount } from '@uniswap/sdk-core'
import { Pool } from '@uniswap/v3-sdk'
<<<<<<< HEAD
<<<<<<< HEAD
import { BigNumber } from 'ethers'
=======
>>>>>>> e52c73526b6a11445570f0ba8615a65dd7a6d840
=======
>>>>>>> dda30444
import { useSingleCallResult } from 'lib/hooks/multicall'
import useBlockNumber from 'lib/hooks/useBlockNumber'
import { useEffect, useState } from 'react'
import { unwrappedToken } from 'utils/unwrappedToken'

import { useV3NFTPositionManagerContract } from './useContract'

const MAX_UINT128 = BigNumber.from(2).pow(128).sub(1)

// compute current + counterfactual fees for a v3 position
export function useV3PositionFees(
  pool?: Pool,
  tokenId?: BigNumber,
  asWETH = false
): [CurrencyAmount<Currency>, CurrencyAmount<Currency>] | [undefined, undefined] {
  const positionManager = useV3NFTPositionManagerContract(false)
  const owner: string | undefined = useSingleCallResult(tokenId ? positionManager : null, 'ownerOf', [tokenId])
    .result?.[0]

  const tokenIdHexString = tokenId?.toHexString()
  const latestBlockNumber = useBlockNumber()

  // TODO find a way to get this into multicall
  // latestBlockNumber is included to ensure data stays up-to-date every block
  const [amounts, setAmounts] = useState<[BigNumber, BigNumber]>()
  useEffect(() => {
    let stale = false

    if (positionManager && tokenIdHexString && owner && typeof latestBlockNumber === 'number') {
      positionManager.callStatic
        .collect(
          {
            tokenId: tokenIdHexString,
            recipient: owner, // some tokens might fail if transferred to address(0)
            amount0Max: MAX_UINT128,
            amount1Max: MAX_UINT128,
          },
          { from: owner } // need to simulate the call as the owner
        )
        .then((results) => {
          if (!stale) setAmounts([results.amount0, results.amount1])
        })
    }

    return () => {
      stale = true
    }
  }, [positionManager, tokenIdHexString, owner, latestBlockNumber])

  if (pool && amounts) {
    return [
      CurrencyAmount.fromRawAmount(!asWETH ? unwrappedToken(pool.token0) : pool.token0, amounts[0].toString()),
      CurrencyAmount.fromRawAmount(!asWETH ? unwrappedToken(pool.token1) : pool.token1, amounts[1].toString()),
    ]
  } else {
    return [undefined, undefined]
  }
}<|MERGE_RESOLUTION|>--- conflicted
+++ resolved
@@ -1,13 +1,6 @@
 import { BigNumber } from '@ethersproject/bignumber'
 import { Currency, CurrencyAmount } from '@uniswap/sdk-core'
 import { Pool } from '@uniswap/v3-sdk'
-<<<<<<< HEAD
-<<<<<<< HEAD
-import { BigNumber } from 'ethers'
-=======
->>>>>>> e52c73526b6a11445570f0ba8615a65dd7a6d840
-=======
->>>>>>> dda30444
 import { useSingleCallResult } from 'lib/hooks/multicall'
 import useBlockNumber from 'lib/hooks/useBlockNumber'
 import { useEffect, useState } from 'react'
