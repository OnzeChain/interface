{
  "name": "@uniswap/interface",
  "description": "Uniswap Interface",
  "homepage": ".",
  "main": "dist/interface.js",
  "module": "dist/interface.esm.js",
  "types": "dist/index.d.ts",
  "files": [
    "lib",
    "dist"
  ],
  "private": true,
  "devDependencies": {
    "@davatar/react": "1.8.1",
    "@ethersproject/experimental": "^5.4.0",
    "@gnosis.pm/safe-apps-web3-react": "^0.6.0",
    "@graphql-codegen/cli": "1.21.5",
    "@graphql-codegen/typescript": "1.22.3",
    "@graphql-codegen/typescript-operations": "^1.18.2",
    "@graphql-codegen/typescript-rtk-query": "^1.1.1",
    "@lingui/cli": "^3.9.0",
    "@lingui/macro": "^3.9.0",
    "@lingui/react": "^3.9.0",
    "@popperjs/core": "^2.4.4",
    "@reach/dialog": "^0.10.3",
    "@reach/portal": "^0.10.3",
    "@react-hook/window-scroll": "^1.3.0",
    "@reduxjs/toolkit": "^1.6.1",
    "@testing-library/jest-dom": "^5.14.1",
    "@testing-library/react": "^12.0.0",
    "@testing-library/react-hooks": "^7.0.2",
    "@typechain/ethers-v5": "^7.0.0",
    "@types/array.prototype.flat": "^1.2.1",
    "@types/array.prototype.flatmap": "^1.2.2",
    "@types/d3": "^6.7.1",
    "@types/jest": "^25.2.1",
    "@types/lingui__core": "^2.7.1",
    "@types/lingui__macro": "^2.7.4",
    "@types/lingui__react": "^2.8.3",
    "@types/luxon": "^1.24.4",
    "@types/ms.macro": "^2.0.0",
    "@types/multicodec": "^1.0.0",
    "@types/node": "^13.13.5",
    "@types/qs": "^6.9.2",
    "@types/react": "^17.0.2",
    "@types/react-dom": "^17.0.1",
    "@types/react-redux": "^7.1.16",
    "@types/react-router-dom": "^5.0.0",
    "@types/react-virtualized-auto-sizer": "^1.0.0",
    "@types/react-window": "^1.8.2",
    "@types/rebass": "^4.0.7",
    "@types/styled-components": "^5.1.0",
    "@types/testing-library__cypress": "^5.0.5",
    "@types/ua-parser-js": "^0.7.35",
    "@types/wcag-contrast": "^3.0.0",
    "@typescript-eslint/eslint-plugin": "^4.1.0",
    "@typescript-eslint/parser": "^4.1.0",
    "@uniswap/default-token-list": "^2.1.0",
    "@uniswap/governance": "^1.0.2",
    "@uniswap/liquidity-staker": "^1.0.2",
    "@uniswap/merkle-distributor": "1.0.1",
    "@uniswap/sdk-core": "^3.0.1",
<<<<<<< HEAD
    "@uniswap/smart-order-router": "^1.46.3",
    "@uniswap/token-lists": "^1.0.0-beta.26",
=======
    "@uniswap/token-lists": "^1.0.0-beta.27",
>>>>>>> 34a58851
    "@uniswap/v2-core": "1.0.0",
    "@uniswap/v2-periphery": "^1.1.0-beta.0",
    "@uniswap/v2-sdk": "^3.0.0-alpha.2",
    "@uniswap/v3-core": "1.0.0",
    "@uniswap/v3-periphery": "^1.1.1",
    "@uniswap/v3-sdk": "^3.7.1",
    "@web3-react/core": "^6.0.9",
    "@web3-react/fortmatic-connector": "^6.0.9",
    "@web3-react/injected-connector": "^6.0.7",
    "@web3-react/portis-connector": "^6.0.9",
    "@web3-react/walletconnect-connector": "^7.0.2-alpha.0",
    "@web3-react/walletlink-connector": "^6.2.8",
    "ajv": "^6.12.3",
    "array.prototype.flat": "^1.2.4",
    "array.prototype.flatmap": "^1.2.4",
    "cids": "^1.0.0",
    "comlink-loader": "^2.0.0",
    "copy-to-clipboard": "^3.2.0",
    "cross-env": "^7.0.3",
    "cypress": "^7.7.0",
    "d3": "^7.0.0",
    "eslint": "^7.11.0",
    "eslint-config-prettier": "^6.11.0",
    "eslint-plugin-prettier": "^3.1.3",
    "eslint-plugin-react": "^7.19.0",
    "eslint-plugin-react-hooks": "^4.0.0",
    "eslint-plugin-simple-import-sort": "^7.0.0",
    "eslint-plugin-unused-imports": "^2.0.0",
    "ethers": "^5.4.6",
    "firebase": "^9.1.3",
    "graphql": "^15.5.0",
    "graphql-request": "^3.4.0",
    "inter-ui": "^3.13.1",
    "jest-styled-components": "^7.0.5",
    "luxon": "^1.25.0",
    "microbundle": "^0.13.3",
    "ms.macro": "^2.0.0",
    "multicodec": "^3.0.1",
    "multihashes": "^4.0.2",
    "node-vibrant": "^3.2.1-alpha.1",
    "polished": "^3.3.2",
    "polyfill-object.fromentries": "^1.0.1",
    "prettier": "^2.2.1",
    "qs": "^6.9.4",
    "react": "^17.0.1",
    "react-confetti": "^6.0.0",
    "react-cosmos": "^5.6.3",
    "react-dom": "^17.0.1",
    "react-feather": "^2.0.8",
    "react-ga": "^2.5.7",
    "react-is": "^17.0.2",
    "react-markdown": "^4.3.1",
    "react-popper": "^2.2.3",
    "react-redux": "^7.2.2",
    "react-router-dom": "^5.0.0",
    "react-scripts": "^4.0.3",
    "react-spring": "^8.0.27",
    "react-use-gesture": "^6.0.14",
    "react-virtualized-auto-sizer": "^1.0.2",
    "react-window": "^1.8.5",
    "rebass": "^4.0.7",
    "redux-localstorage-simple": "^2.3.1",
    "serve": "^11.3.2",
    "start-server-and-test": "^1.11.0",
    "styled-components": "^5.3.0",
    "typechain": "^5.0.0",
    "typescript": "^4.2.3",
    "ua-parser-js": "^0.7.28",
    "use-count-up": "^2.2.5",
    "wcag-contrast": "^3.0.0",
    "web-vitals": "^2.1.0",
    "workbox-core": "^6.1.0",
    "workbox-precaching": "^6.1.0",
    "workbox-routing": "^6.1.0"
  },
  "resolutions": {
    "@walletconnect/ethereum-provider": "1.6.5"
  },
  "scripts": {
    "contracts:compile:abi": "typechain --target ethers-v5 --out-dir src/abis/types './src/abis/**/*.json'",
    "contracts:compile:v3": "typechain --target ethers-v5 --out-dir src/types/v3 './node_modules/@uniswap/?(v3-core|v3-periphery)/artifacts/contracts/**/*.json'",
    "contracts:compile": "yarn contracts:compile:abi && yarn contracts:compile:v3",
    "graphql:generate": "graphql-codegen --config codegen.yml",
    "prei18n:extract": "touch src/locales/en-US.po",
    "i18n:extract": "lingui extract --locale en-US",
    "i18n:compile": "yarn i18n:extract && lingui compile",
    "postinstall": "yarn contracts:compile && yarn graphql:generate && yarn i18n:compile",
    "start": "react-scripts start",
    "build": "react-scripts build",
    "test": "react-scripts test --env=./custom-test-env.js",
    "test:e2e": "start-server-and-test 'serve build -l 3000' http://localhost:3000 'cypress run --record'",
    "bundle": "microbundle --tsconfig tsconfig.lib.json src/lib/index.tsx --format esm,cjs",
    "cosmos": "open http://localhost:5000 && cross-env FAST_REFRESH=false cosmos"
  },
  "eslintConfig": {
    "extends": "react-app",
    "ignorePatterns": [
      "node_modules"
    ]
  },
  "browserslist": {
    "production": [
      ">0.2%",
      "not dead",
      "not op_mini all"
    ],
    "development": [
      "last 1 chrome version",
      "last 1 firefox version",
      "last 1 safari version"
    ]
  },
  "license": "GPL-3.0-or-later",
  "dependencies": {},
  "jest": {
    "moduleNameMapper": {
      "comlink-loader!": "<rootDir>/src/__mocks__/workerMock.ts"
    }
  }
}<|MERGE_RESOLUTION|>--- conflicted
+++ resolved
@@ -60,12 +60,8 @@
     "@uniswap/liquidity-staker": "^1.0.2",
     "@uniswap/merkle-distributor": "1.0.1",
     "@uniswap/sdk-core": "^3.0.1",
-<<<<<<< HEAD
     "@uniswap/smart-order-router": "^1.46.3",
-    "@uniswap/token-lists": "^1.0.0-beta.26",
-=======
     "@uniswap/token-lists": "^1.0.0-beta.27",
->>>>>>> 34a58851
     "@uniswap/v2-core": "1.0.0",
     "@uniswap/v2-periphery": "^1.1.0-beta.0",
     "@uniswap/v2-sdk": "^3.0.0-alpha.2",
