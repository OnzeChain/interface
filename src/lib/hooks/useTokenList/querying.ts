import useDebounce from 'hooks/useDebounce'
import useActiveWeb3React from 'lib/hooks/useActiveWeb3React'
import { useTokenBalances } from 'lib/hooks/useCurrencyBalance'
import useNativeCurrency from 'lib/hooks/useNativeCurrency'
import { useMemo } from 'react'
import { WrappedTokenInfo } from 'state/lists/wrappedTokenInfo'

import { getTokenFilter } from './filtering'
import { tokenComparator, useSortTokensByQuery } from './sorting'

export function useQueryTokens(query: string, tokens: WrappedTokenInfo[]) {
  const { account } = useActiveWeb3React()
  const balances = useTokenBalances(account, tokens)
  const sortedTokens = useMemo(
<<<<<<< HEAD
    () => [
      // spread to create a new memo, because sort is in-place and returns referentially equivalent
      ...tokens.sort(tokenComparator.bind(null, balances)),
    ],
=======
    // Create a new array because sort is in-place and returns a referentially equivalent array.
    () => Array.from(tokens).sort(tokenComparator.bind(null, balances)),
>>>>>>> d54783a3
    [balances, tokens]
  )

  const debouncedQuery = useDebounce(query, 200)
  const filter = useMemo(() => getTokenFilter(debouncedQuery), [debouncedQuery])
  const filteredTokens = useMemo(() => sortedTokens.filter(filter), [filter, sortedTokens])

  const queriedTokens = useSortTokensByQuery(debouncedQuery, filteredTokens)

  const native = useNativeCurrency()
  return useMemo(() => {
    if (native && filter(native)) {
      return [native, ...queriedTokens]
    }
    return queriedTokens
  }, [filter, native, queriedTokens])
}<|MERGE_RESOLUTION|>--- conflicted
+++ resolved
@@ -12,15 +12,8 @@
   const { account } = useActiveWeb3React()
   const balances = useTokenBalances(account, tokens)
   const sortedTokens = useMemo(
-<<<<<<< HEAD
-    () => [
-      // spread to create a new memo, because sort is in-place and returns referentially equivalent
-      ...tokens.sort(tokenComparator.bind(null, balances)),
-    ],
-=======
     // Create a new array because sort is in-place and returns a referentially equivalent array.
     () => Array.from(tokens).sort(tokenComparator.bind(null, balances)),
->>>>>>> d54783a3
     [balances, tokens]
   )
 
