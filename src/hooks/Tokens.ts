--- conflicted
+++ resolved
@@ -1,15 +1,10 @@
 import { arrayify } from '@ethersproject/bytes'
 import { parseBytes32String } from '@ethersproject/strings'
 import { Currency, Token } from '@uniswap/sdk-core'
-<<<<<<< HEAD
-import { CHAIN_INFO, L2_CHAIN_IDS, SupportedChainId, SupportedL2ChainId } from 'constants/chains'
-import { arrayify, parseBytes32String } from 'ethers/lib/utils'
-import { createTokenFilterFunction } from 'lib/components/TokenSelect/utils'
-=======
 import { CHAIN_INFO } from 'constants/chainInfo'
 import { L2_CHAIN_IDS, SupportedChainId, SupportedL2ChainId } from 'constants/chains'
 import useActiveWeb3React from 'hooks/useActiveWeb3React'
->>>>>>> e52c7352
+import { createTokenFilterFunction } from 'lib/components/TokenSelect/utils'
 import { NEVER_RELOAD, useSingleCallResult } from 'lib/hooks/multicall'
 import { useMemo } from 'react'
 
