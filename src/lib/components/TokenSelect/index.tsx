import { t, Trans } from '@lingui/macro'
<<<<<<< HEAD
import { Currency } from '@uniswap/sdk-core'
import { ChainId } from '@uniswap/smart-order-router'
import { COMMON_BASES } from 'constants/routing'
=======
>>>>>>> babcd5cb
import styled, { ThemedText } from 'lib/theme'
import { ElementRef, useCallback, useEffect, useRef, useState } from 'react'
import { currencyId } from 'utils/currencyId'

import Column from '../Column'
import Dialog, { Header } from '../Dialog'
import { inputCss, StringInput } from '../Input'
import Row from '../Row'
import Rule from '../Rule'
import TokenBase from './TokenBase'
import TokenButton from './TokenButton'
import TokenOptions from './TokenOptions'
<<<<<<< HEAD

// TODO: integrate with web3-react context
const mockTokens = COMMON_BASES[ChainId.MAINNET]
=======
import useQueriedTokenList from './useQueriedTokenList'
>>>>>>> babcd5cb

const SearchInput = styled(StringInput)`
  ${inputCss}
`

<<<<<<< HEAD
export function TokenSelectDialog({ onSelect }: { onSelect: (token: Currency) => void }) {
  const baseTokens = COMMON_BASES[ChainId.MAINNET]
  const tokens = mockTokens
=======
export function TokenSelectDialog({ onSelect }: { onSelect: (token: Token) => void }) {
  const baseTokens: Token[] = [] // TODO(zzmp): Add base tokens to token list functionality
>>>>>>> babcd5cb

  const [query, setQuery] = useState('')
  const tokens = useQueriedTokenList(query)

  const input = useRef<HTMLInputElement>(null)
  useEffect(() => input.current?.focus(), [input])

  const [options, setOptions] = useState<ElementRef<typeof TokenOptions> | null>(null)

  return (
    <>
      <Header title={<Trans>Select a token</Trans>} />
      <Column gap={0.75}>
        <Row pad={0.75} grow>
          <ThemedText.Body1>
            <SearchInput
              value={query}
              onChange={setQuery}
              placeholder={t`Search by token name or address`}
              onKeyDown={options?.onKeyDown}
              onBlur={options?.blur}
              ref={input}
            />
          </ThemedText.Body1>
        </Row>
        {Boolean(baseTokens.length) && (
<<<<<<< HEAD
          <>
            <Row pad={0.75} gap={0.25} justify="flex-start" flex>
              {baseTokens.map((token) => (
                <TokenBase value={token} onClick={onSelect} key={currencyId(token)} />
              ))}
            </Row>
            <Rule padded />
          </>
=======
          <Row pad={0.75} gap={0.25} justify="flex-start" flex>
            {baseTokens.map((token) => (
              <TokenBase value={token} onClick={onSelect} key={token.address} />
            ))}
          </Row>
>>>>>>> babcd5cb
        )}
        <Rule padded />
      </Column>
      <TokenOptions tokens={tokens} onSelect={onSelect} ref={setOptions} />
    </>
  )
}

interface TokenSelectProps {
  value?: Currency | null | undefined
  collapsed: boolean
  disabled?: boolean
  onSelect: (value: Currency) => void
}

export default function TokenSelect({ value, collapsed, disabled, onSelect }: TokenSelectProps) {
  const [open, setOpen] = useState(false)
  const selectAndClose = useCallback(
    (value: Currency) => {
      onSelect(value)
      setOpen(false)
    },
    [onSelect, setOpen]
  )
  return (
    <>
      <TokenButton value={value} collapsed={collapsed} disabled={disabled} onClick={() => setOpen(true)} />
      {open && (
        <Dialog color="module" onClose={() => setOpen(false)}>
          <TokenSelectDialog onSelect={selectAndClose} />
        </Dialog>
      )}
    </>
  )
}<|MERGE_RESOLUTION|>--- conflicted
+++ resolved
@@ -1,10 +1,7 @@
 import { t, Trans } from '@lingui/macro'
-<<<<<<< HEAD
 import { Currency } from '@uniswap/sdk-core'
 import { ChainId } from '@uniswap/smart-order-router'
 import { COMMON_BASES } from 'constants/routing'
-=======
->>>>>>> babcd5cb
 import styled, { ThemedText } from 'lib/theme'
 import { ElementRef, useCallback, useEffect, useRef, useState } from 'react'
 import { currencyId } from 'utils/currencyId'
@@ -17,26 +14,14 @@
 import TokenBase from './TokenBase'
 import TokenButton from './TokenButton'
 import TokenOptions from './TokenOptions'
-<<<<<<< HEAD
-
-// TODO: integrate with web3-react context
-const mockTokens = COMMON_BASES[ChainId.MAINNET]
-=======
 import useQueriedTokenList from './useQueriedTokenList'
->>>>>>> babcd5cb
 
 const SearchInput = styled(StringInput)`
   ${inputCss}
 `
 
-<<<<<<< HEAD
 export function TokenSelectDialog({ onSelect }: { onSelect: (token: Currency) => void }) {
   const baseTokens = COMMON_BASES[ChainId.MAINNET]
-  const tokens = mockTokens
-=======
-export function TokenSelectDialog({ onSelect }: { onSelect: (token: Token) => void }) {
-  const baseTokens: Token[] = [] // TODO(zzmp): Add base tokens to token list functionality
->>>>>>> babcd5cb
 
   const [query, setQuery] = useState('')
   const tokens = useQueriedTokenList(query)
@@ -63,7 +48,6 @@
           </ThemedText.Body1>
         </Row>
         {Boolean(baseTokens.length) && (
-<<<<<<< HEAD
           <>
             <Row pad={0.75} gap={0.25} justify="flex-start" flex>
               {baseTokens.map((token) => (
@@ -72,13 +56,6 @@
             </Row>
             <Rule padded />
           </>
-=======
-          <Row pad={0.75} gap={0.25} justify="flex-start" flex>
-            {baseTokens.map((token) => (
-              <TokenBase value={token} onClick={onSelect} key={token.address} />
-            ))}
-          </Row>
->>>>>>> babcd5cb
         )}
         <Rule padded />
       </Column>
