--- conflicted
+++ resolved
@@ -1,10 +1,5 @@
-<<<<<<< HEAD
+import { tokens } from '@uniswap/default-token-list'
 import { DAI } from 'constants/tokens'
-=======
-import { tokens } from '@uniswap/default-token-list'
-import { SupportedChainId } from 'constants/chains'
-import { nativeOnChain } from 'constants/tokens'
->>>>>>> d54783a3
 import { useUpdateAtom } from 'jotai/utils'
 import { Field, outputAtom, stateAtom } from 'lib/state/swap'
 import { useEffect, useState } from 'react'
@@ -15,7 +10,6 @@
 import { Modal } from '../Dialog'
 import { SummaryDialog } from './Summary'
 
-const ETH = nativeOnChain(SupportedChainId.MAINNET)
 const UNI = (function () {
   const token = tokens.find(({ symbol }) => symbol === 'UNI')
   invariant(token)
@@ -28,24 +22,11 @@
   // eslint-disable-next-line react-hooks/exhaustive-deps
   useEffect(() => {
     setState({
-<<<<<<< HEAD
       independentField: Field.INPUT,
       typedValue: '1',
       [Field.INPUT]: { currencyId: 'ETH' },
       [Field.OUTPUT]: { currencyId: DAI.address },
       recipient: null,
-=======
-      activeInput: Field.INPUT,
-      input: { token: ETH, value: 1, usdc: 4195 },
-      output: { token: UNI, value: 42, usdc: 42 },
-      swap: {
-        lpFee: 0.0005,
-        integratorFee: 0.00025,
-        priceImpact: 0.01,
-        slippageTolerance: 0.5,
-        minimumReceived: 4190,
-      },
->>>>>>> d54783a3
     })
     setInitialized(true)
   })
