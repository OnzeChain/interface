--- conflicted
+++ resolved
@@ -34,21 +34,12 @@
       body: JSON.stringify({ chainId, address: formatted }),
       headers: {
         'Content-Type': 'application/json',
-<<<<<<< HEAD
         'Referrer-Policy': 'no-referrer',
       },
       method: 'POST',
     })
-      .then((res) => (res.ok ? res.json() : console.debug(`No claim for account ${formatted} on chain ID ${chainId}`)))
+      .then((res) => (res.ok ? res.json() : console.log(`No claim for account ${formatted} on chain ID ${chainId}`)))
       .catch((error) => console.error('Failed to get claim data', error)))
-=======
-        'Referrer-Policy': 'no-referrer'
-      },
-      method: 'POST'
-    })
-      .then(res => (res.ok ? res.json() : console.log(`No claim for account ${formatted} on chain ID ${chainId}`)))
-      .catch(error => console.error('Failed to get claim data', error)))
->>>>>>> e4dd4f92
 }
 
 // parse distributorContract blob and detect if user has claim data
