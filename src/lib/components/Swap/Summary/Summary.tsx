--- conflicted
+++ resolved
@@ -29,21 +29,9 @@
         </ThemedText.Body2>
       </Row>
       {usdc && (
-<<<<<<< HEAD
-        <Row justify="flex-start" gap={0.25}>
-          <ThemedText.Caption color="secondary" userSelect>
-            ${formatCurrencyAmount(usdc, 4, i18n.locale)}
-          </ThemedText.Caption>
-          {priceImpact && (
-            <ThemedText.Caption color={priceImpactWarning}>
-              ({toHumanReadablePriceImpact(priceImpact)})
-            </ThemedText.Caption>
-          )}
-        </Row>
-=======
         <ThemedText.Caption color="secondary" userSelect>
           <Row justify="flex-start" gap={0.25}>
-            ${formatCurrencyAmount(usdc, 6, 'en', 2)}
+            ${formatCurrencyAmount(usdc, 4, 'en', 2)}
             {priceImpact && (
               <ThemedText.Caption color={priceImpactWarning}>
                 ({toHumanReadablePriceImpact(priceImpact)})
@@ -51,7 +39,6 @@
             )}
           </Row>
         </ThemedText.Caption>
->>>>>>> 7feba045
       )}
     </Column>
   )
