--- conflicted
+++ resolved
@@ -14,17 +14,13 @@
   ProposalState,
   useProposalData,
   useUserDelegatee,
-  useUserVotesAsOfBlock
+  useUserVotesAsOfBlock,
 } from '../../state/governance/hooks'
 import { DateTime } from 'luxon'
 import ReactMarkdown from 'react-markdown'
 import VoteModal from '../../components/vote/VoteModal'
-<<<<<<< HEAD
 import { TokenAmount } from '@uniswap/sdk-core'
 import { JSBI } from '@uniswap/v2-sdk'
-=======
-import { JSBI, TokenAmount } from '@uniswap/sdk'
->>>>>>> fe35ca9d
 import { useActiveWeb3React } from '../../hooks'
 import { AVERAGE_BLOCK_TIME_IN_SECS, COMMON_CONTRACT_NAMES, UNI, ZERO_ADDRESS } from '../../constants'
 import { getEtherscanLink, isAddress } from '../../utils'
@@ -193,7 +189,7 @@
             <ArrowLeft size={20} /> All Proposals
           </ArrowWrapper>
           {proposalData && (
-            <ProposalStatus status={proposalData?.status}>{ProposalState[proposalData?.status]}</ProposalStatus>
+            <ProposalStatus status={proposalData.status}>{ProposalState[proposalData.status]}</ProposalStatus>
           )}
         </RowBetween>
         <AutoColumn gap="10px" style={{ width: '100%' }}>
