--- conflicted
+++ resolved
@@ -25,11 +25,7 @@
 
     const parsedCurrencyOut = currencyOut?.isNative
       ? Ether.onChain(currencyOut.chainId)
-<<<<<<< HEAD
-      : parseToken(quoteResult.route[0][0].tokenOut)
-=======
       : parseToken(quoteResult.route[0][quoteResult.route[0].length - 1].tokenOut)
->>>>>>> b1dc2c79
 
     return quoteResult.route.map((route) => {
       const rawAmountIn = route[0].amountIn
