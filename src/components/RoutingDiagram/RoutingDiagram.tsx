--- conflicted
+++ resolved
@@ -3,11 +3,9 @@
 import Badge from 'components/Badge'
 import { AutoColumn } from 'components/Column'
 import CurrencyLogo from 'components/CurrencyLogo'
-import DoubleCurrencyLogo from 'components/DoubleLogo'
 import Row, { AutoRow } from 'components/Row'
-import { MouseoverTooltip, MouseoverTooltipContent } from 'components/Tooltip'
+import { MouseoverTooltipContent } from 'components/Tooltip'
 import useTheme from 'hooks/useTheme'
-import { Fragment } from 'react'
 import { ChevronRight } from 'react-feather'
 import { Box } from 'rebass'
 import styled from 'styled-components/macro'
@@ -18,19 +16,6 @@
   path: [Currency, Currency, FeeAmount | undefined][]
 }
 
-<<<<<<< HEAD
-const Wrapper = styled(AutoColumn)`
-  border-top: 1px solid ${({ theme }) => theme.bg2};
-  border-bottom: 1px solid ${({ theme }) => theme.bg2};
-
-  width: 100%;
-  padding: 0.5rem 0;
-`
-
-const StyledRow = styled(Row)<{ gap: string }>`
-  display: flex;
-  justify-content: space-between;
-=======
 const StyledRow = styled(Row)<{ gap: string }>`
   display: flex;
   justify-content: space-between;
@@ -45,7 +30,6 @@
   height: 0px;
   width: calc(100% - 5px);
   z-index: 1;
->>>>>>> 24f3c8b7
 `
 
 const StyledChevronRight = styled(ChevronRight).attrs({ size: 20 })`
@@ -92,11 +76,6 @@
 }) {
   return (
     <StyledRow gap="8px">
-<<<<<<< HEAD
-      <AutoRow gap="1px" width="auto">
-        <TYPE.small fontSize={13}>{currencyIn.symbol}</TYPE.small>
-        <StyledChevronRight />
-=======
       <DottedLine />
       <AutoRow gap="1px" width="100%" style={{ justifyContent: 'space-between', zIndex: 2 }}>
         <Box style={{ display: 'grid', gridTemplateColumns: '1fr 1fr', gridGap: '5px' }}>
@@ -109,7 +88,6 @@
           </TransparentBadge>
         </Box>
 
->>>>>>> 24f3c8b7
         {path.map(([currency0, currency1, feeAmount], index) => {
           return <Pool key={index} currency0={currency0} currency1={currency1} feeAmount={feeAmount} />
         })}
