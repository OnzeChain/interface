import { Interface } from '@ethersproject/abi'
import { Currency, CurrencyAmount } from '@uniswap/sdk-core'
import { abi as IUniswapV2PairABI } from '@uniswap/v2-core/build/IUniswapV2Pair.json'
import { computePairAddress, Pair } from '@uniswap/v2-sdk'
<<<<<<< HEAD
import { Interface } from 'ethers/lib/utils'
=======
>>>>>>> e52c7352
import { useMultipleContractSingleData } from 'lib/hooks/multicall'
import { useMemo } from 'react'

import { V2_FACTORY_ADDRESSES } from '../constants/addresses'

const PAIR_INTERFACE = new Interface(IUniswapV2PairABI)

export enum PairState {
  LOADING,
  NOT_EXISTS,
  EXISTS,
  INVALID,
}

export function useV2Pairs(currencies: [Currency | undefined, Currency | undefined][]): [PairState, Pair | null][] {
  const tokens = useMemo(
    () => currencies.map(([currencyA, currencyB]) => [currencyA?.wrapped, currencyB?.wrapped]),
    [currencies]
  )

  const pairAddresses = useMemo(
    () =>
      tokens.map(([tokenA, tokenB]) => {
        return tokenA &&
          tokenB &&
          tokenA.chainId === tokenB.chainId &&
          !tokenA.equals(tokenB) &&
          V2_FACTORY_ADDRESSES[tokenA.chainId]
          ? computePairAddress({ factoryAddress: V2_FACTORY_ADDRESSES[tokenA.chainId], tokenA, tokenB })
          : undefined
      }),
    [tokens]
  )

  const results = useMultipleContractSingleData(pairAddresses, PAIR_INTERFACE, 'getReserves')

  return useMemo(() => {
    return results.map((result, i) => {
      const { result: reserves, loading } = result
      const tokenA = tokens[i][0]
      const tokenB = tokens[i][1]

      if (loading) return [PairState.LOADING, null]
      if (!tokenA || !tokenB || tokenA.equals(tokenB)) return [PairState.INVALID, null]
      if (!reserves) return [PairState.NOT_EXISTS, null]
      const { reserve0, reserve1 } = reserves
      const [token0, token1] = tokenA.sortsBefore(tokenB) ? [tokenA, tokenB] : [tokenB, tokenA]
      return [
        PairState.EXISTS,
        new Pair(
          CurrencyAmount.fromRawAmount(token0, reserve0.toString()),
          CurrencyAmount.fromRawAmount(token1, reserve1.toString())
        ),
      ]
    })
  }, [results, tokens])
}

export function useV2Pair(tokenA?: Currency, tokenB?: Currency): [PairState, Pair | null] {
  const inputs: [[Currency | undefined, Currency | undefined]] = useMemo(() => [[tokenA, tokenB]], [tokenA, tokenB])
  return useV2Pairs(inputs)[0]
}<|MERGE_RESOLUTION|>--- conflicted
+++ resolved
@@ -2,10 +2,6 @@
 import { Currency, CurrencyAmount } from '@uniswap/sdk-core'
 import { abi as IUniswapV2PairABI } from '@uniswap/v2-core/build/IUniswapV2Pair.json'
 import { computePairAddress, Pair } from '@uniswap/v2-sdk'
-<<<<<<< HEAD
-import { Interface } from 'ethers/lib/utils'
-=======
->>>>>>> e52c7352
 import { useMultipleContractSingleData } from 'lib/hooks/multicall'
 import { useMemo } from 'react'
 
