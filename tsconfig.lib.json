{
  "extends": "./tsconfig.base.json",
  "compilerOptions": {
    "jsx": "react-jsx",
    "declaration": true,
    "declarationDir": "dist/dts",
    "baseUrl": "src/lib",
    "paths": {
      "lib/*": ["./*"],
      "abis/*": ["../abis/*"],
      "assets/*": ["../assets/*"],
      "constants/*": ["../constants/*"],
      "hooks/*": ["../hooks/*"],
      "state/*": ["../state/*"],
<<<<<<< HEAD
      "types/*": ["../types/*"]
<<<<<<< HEAD
    }
=======
=======
      "types/*": ["../types/*"],
>>>>>>> 27843f61
    },
>>>>>>> dda30444410853fd4af8615ae92c116874673fa9
  },
  "exclude": ["node_modules", "src/lib/**/*.test.*"],
  "include": ["src/lib/**/*"]
}<|MERGE_RESOLUTION|>--- conflicted
+++ resolved
@@ -12,16 +12,8 @@
       "constants/*": ["../constants/*"],
       "hooks/*": ["../hooks/*"],
       "state/*": ["../state/*"],
-<<<<<<< HEAD
       "types/*": ["../types/*"]
-<<<<<<< HEAD
     }
-=======
-=======
-      "types/*": ["../types/*"],
->>>>>>> 27843f61
-    },
->>>>>>> dda30444410853fd4af8615ae92c116874673fa9
   },
   "exclude": ["node_modules", "src/lib/**/*.test.*"],
   "include": ["src/lib/**/*"]
