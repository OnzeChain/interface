<<<<<<< HEAD
import { Currency } from '@uniswap/sdk-core'
=======
import useActiveWeb3React from 'lib/hooks/useActiveWeb3React'
import useCurrencyBalance from 'lib/hooks/useCurrencyBalance'
>>>>>>> dda30444
import useNativeEvent from 'lib/hooks/useNativeEvent'
import useScrollbar from 'lib/hooks/useScrollbar'
import styled, { ThemedText } from 'lib/theme'
import {
  ComponentClass,
  CSSProperties,
  forwardRef,
  KeyboardEvent,
  memo,
  SyntheticEvent,
  useCallback,
  useEffect,
  useImperativeHandle,
  useRef,
  useState,
} from 'react'
import AutoSizer from 'react-virtualized-auto-sizer'
import { areEqual, FixedSizeList, FixedSizeListProps } from 'react-window'
import invariant from 'tiny-invariant'
import { currencyId } from 'utils/currencyId'

import { BaseButton } from '../Button'
import Column from '../Column'
import Row from '../Row'
import TokenImg from '../TokenImg'

const TokenButton = styled(BaseButton)`
  border-radius: 0;
  outline: none;
  padding: 0.5em 0.75em;
`

const ITEM_SIZE = 56
type ItemData = Currency[]
interface FixedSizeTokenList extends FixedSizeList<ItemData>, ComponentClass<FixedSizeListProps<ItemData>> {}
const TokenList = styled(FixedSizeList as unknown as FixedSizeTokenList)<{
  hover: number
  scrollbar?: ReturnType<typeof useScrollbar>
}>`
  ${TokenButton}[data-index='${({ hover }) => hover}'] {
    background-color: ${({ theme }) => theme.onHover(theme.module)};
  }

  ${({ scrollbar }) => scrollbar}
  overscroll-behavior: none; // prevent Firefox's bouncy overscroll effect (because it does not trigger the scroll handler)
`
const OnHover = styled.div<{ hover: number }>`
  background-color: ${({ theme }) => theme.onHover(theme.module)};
  height: ${ITEM_SIZE}px;
  left: 0;
  position: absolute;
  top: ${({ hover }) => hover * ITEM_SIZE}px;
  width: 100%;
`

interface TokenOptionProps {
  index: number
  value: Currency
  style: CSSProperties
}

interface BubbledEvent extends SyntheticEvent {
  index?: number
  token?: Currency
  ref?: HTMLButtonElement
}

function TokenOption({ index, value, style }: TokenOptionProps) {
  const ref = useRef<HTMLButtonElement>(null)
  // Annotate the event to be handled later instead of passing in handlers to avoid rerenders.
  // This prevents token logos from reloading and flashing on the screen.
  const onEvent = (e: BubbledEvent) => {
    e.index = index
    e.token = value
    e.ref = ref.current ?? undefined
  }
<<<<<<< HEAD
  // TODO(zzmp): Disable already selected tokens
=======

  const { account } = useActiveWeb3React()
  const balance = useCurrencyBalance(account, value)

>>>>>>> dda30444
  return (
    <TokenButton
      data-index={index}
      style={style}
      onClick={onEvent}
      onBlur={onEvent}
      onFocus={onEvent}
      onMouseMove={onEvent}
      onKeyDown={onEvent}
      ref={ref}
    >
      <ThemedText.Body1>
        <Row>
          <Row gap={0.5}>
            <TokenImg token={value} size={1.5} />
            <Column flex gap={0.125} align="flex-start">
              <ThemedText.Subhead1>{value.symbol}</ThemedText.Subhead1>
              <ThemedText.Caption color="secondary">{value.name}</ThemedText.Caption>
            </Column>
          </Row>
          {balance?.greaterThan(0) && balance?.toFixed(2)}
        </Row>
      </ThemedText.Body1>
    </TokenButton>
  )
}

const itemKey = (index: number, tokens: ItemData) => currencyId(tokens[index])
const ItemRow = memo(function ItemRow({
  data: tokens,
  index,
  style,
}: {
  data: ItemData
  index: number
  style: CSSProperties
}) {
  return <TokenOption index={index} value={tokens[index]} style={style} />
},
areEqual)

interface TokenOptionsHandle {
  onKeyDown: (e: KeyboardEvent) => void
  blur: () => void
}

interface TokenOptionsProps {
  tokens: Currency[]
  onSelect: (token: Currency) => void
}

const TokenOptions = forwardRef<TokenOptionsHandle, TokenOptionsProps>(function TokenOptions(
  { tokens, onSelect }: TokenOptionsProps,
  ref
) {
  const [focused, setFocused] = useState(false)
  const [hover, setHover] = useState(-1)
  useEffect(() => setHover(-1), [tokens])

  const list = useRef<FixedSizeList>(null)
  const onKeyDown = useCallback(
    (e: KeyboardEvent) => {
      if (e.key === 'ArrowDown' || e.key === 'ArrowUp') {
        if (e.key === 'ArrowDown' && hover < tokens.length - 1) {
          scrollTo(hover + 1)
        } else if (e.key === 'ArrowUp' && hover > 0) {
          scrollTo(hover - 1)
        } else if (e.key === 'ArrowUp' && hover === -1) {
          scrollTo(tokens.length - 1)
        }
        e.preventDefault()
      }
      if (e.key === 'Enter' && hover) {
        onSelect(tokens[hover])
      }

      function scrollTo(index: number) {
        list.current?.scrollToItem(index)
        setHover(index)
      }
    },
    [hover, onSelect, tokens]
  )
  const blur = useCallback(() => setHover(-1), [])
  useImperativeHandle(ref, () => ({ onKeyDown, blur }), [blur, onKeyDown])

  const onClick = useCallback(({ token }: BubbledEvent) => token && onSelect(token), [onSelect])
  const onFocus = useCallback(({ index }: BubbledEvent) => {
    if (index !== undefined) {
      setHover(index)
      setFocused(true)
    }
  }, [])
  const onBlur = useCallback(() => setFocused(false), [])
  const onMouseMove = useCallback(
    ({ index, ref }: BubbledEvent) => {
      if (index !== undefined) {
        setHover(index)
        if (focused) {
          ref?.focus()
        }
      }
    },
    [focused]
  )

  const [element, setElement] = useState<HTMLElement | null>(null)
  const scrollbar = useScrollbar(element, { padded: true })

  const onHover = useRef<HTMLDivElement>(null)
  // use native onscroll handler to capture Safari's bouncy overscroll effect
  useNativeEvent(element, 'scroll', (e) => {
    invariant(element)
    if (onHover.current) {
      // must be set synchronously to avoid jank (avoiding useState)
      onHover.current.style.marginTop = `${-element.scrollTop}px`
    }
  })

  return (
    <Column
      align="unset"
      grow
      onKeyDown={onKeyDown}
      onClick={onClick}
      onBlur={onBlur}
      onFocus={onFocus}
      onMouseMove={onMouseMove}
      style={{ overflow: 'hidden' }}
    >
      {/* OnHover is a workaround to Safari's incorrect (overflow: overlay) implementation */}
      <OnHover hover={hover} ref={onHover} />
      <AutoSizer disableWidth>
        {({ height }) => (
          <TokenList
            hover={hover}
            height={height}
            width="100%"
            itemCount={tokens.length}
            itemData={tokens}
            itemKey={itemKey}
            itemSize={ITEM_SIZE}
            className="scrollbar"
            ref={list}
            outerRef={setElement}
            scrollbar={scrollbar}
          >
            {ItemRow}
          </TokenList>
        )}
      </AutoSizer>
    </Column>
  )
})

export default TokenOptions<|MERGE_RESOLUTION|>--- conflicted
+++ resolved
@@ -1,9 +1,6 @@
-<<<<<<< HEAD
 import { Currency } from '@uniswap/sdk-core'
-=======
 import useActiveWeb3React from 'lib/hooks/useActiveWeb3React'
 import useCurrencyBalance from 'lib/hooks/useCurrencyBalance'
->>>>>>> dda30444
 import useNativeEvent from 'lib/hooks/useNativeEvent'
 import useScrollbar from 'lib/hooks/useScrollbar'
 import styled, { ThemedText } from 'lib/theme'
@@ -80,14 +77,10 @@
     e.token = value
     e.ref = ref.current ?? undefined
   }
-<<<<<<< HEAD
-  // TODO(zzmp): Disable already selected tokens
-=======
 
   const { account } = useActiveWeb3React()
   const balance = useCurrencyBalance(account, value)
 
->>>>>>> dda30444
   return (
     <TokenButton
       data-index={index}
