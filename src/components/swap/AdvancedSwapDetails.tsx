--- conflicted
+++ resolved
@@ -38,11 +38,7 @@
             <Trans>Liquidity Provider Fee</Trans>
           </TYPE.black>
         </RowFixed>
-<<<<<<< HEAD
-        <TYPE.black textAlign="right" fontSize={14}>
-=======
         <DimmableText textAlign="right" fontSize={14} dim={syncing}>
->>>>>>> 24f3c8b7
           {realizedLPFee ? `${realizedLPFee.toSignificant(4)} ${realizedLPFee.currency.symbol}` : '-'}
         </DimmableText>
       </RowBetween>
@@ -53,11 +49,7 @@
             <Trans>Expected price Impact</Trans>
           </TYPE.black>
         </RowFixed>
-<<<<<<< HEAD
-        <TYPE.black textAlign="right" fontSize={14}>
-=======
         <DimmableText textAlign="right" fontSize={14} dim={syncing}>
->>>>>>> 24f3c8b7
           <FormattedPriceImpact priceImpact={priceImpact} />
         </DimmableText>
       </RowBetween>
@@ -68,11 +60,7 @@
             <Trans>Allowed Slippage</Trans>
           </TYPE.black>
         </RowFixed>
-<<<<<<< HEAD
-        <TYPE.black textAlign="right" fontSize={14}>
-=======
         <DimmableText textAlign="right" fontSize={14} dim={syncing}>
->>>>>>> 24f3c8b7
           {allowedSlippage.toFixed(2)}%
         </DimmableText>
       </RowBetween>
@@ -87,11 +75,7 @@
             )}
           </TYPE.black>
         </RowFixed>
-<<<<<<< HEAD
-        <TYPE.black textAlign="right" fontSize={14}>
-=======
         <DimmableText textAlign="right" fontSize={14} dim={syncing}>
->>>>>>> 24f3c8b7
           {trade.tradeType === TradeType.EXACT_INPUT
             ? `${trade.minimumAmountOut(allowedSlippage).toSignificant(6)} ${trade.outputAmount.currency.symbol}`
             : `${trade.maximumAmountIn(allowedSlippage).toSignificant(6)} ${trade.inputAmount.currency.symbol}`}
