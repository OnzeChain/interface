import { Trans } from '@lingui/macro'
import { Currency, CurrencyAmount, Token, TradeType } from '@uniswap/sdk-core'
import { Trade as V2Trade } from '@uniswap/v2-sdk'
import { Trade as V3Trade } from '@uniswap/v3-sdk'
import { NetworkAlert } from 'components/NetworkAlert/NetworkAlert'
import { AdvancedSwapDetails } from 'components/swap/AdvancedSwapDetails'
import UnsupportedCurrencyFooter from 'components/swap/UnsupportedCurrencyFooter'
import { MouseoverTooltip } from 'components/Tooltip'
import JSBI from 'jsbi'
import { useCallback, useContext, useEffect, useMemo, useState } from 'react'
import { ArrowDown, ArrowLeft, CheckCircle, GitCommit, HelpCircle, Info, ChevronUp } from 'react-feather'
import ReactGA from 'react-ga'
import { Link, RouteComponentProps } from 'react-router-dom'
import { Text } from 'rebass'
import { RouterTrade } from 'state/routing/types'
import styled, { ThemeContext } from 'styled-components/macro'
import AddressInputPanel from '../../components/AddressInputPanel'
import {
  ButtonConfirmed,
  ButtonError,
  ButtonGray,
  ButtonLight,
  ButtonPrimary,
  ButtonEmpty,
} from '../../components/Button'
import { GreyCard, OutlineCard } from '../../components/Card'
import { AutoColumn } from '../../components/Column'
import CurrencyInputPanel from '../../components/CurrencyInputPanel'
import CurrencyLogo from '../../components/CurrencyLogo'
import Loader from '../../components/Loader'
import Row, { AutoRow, RowFixed } from '../../components/Row'
import BetterTradeLink from '../../components/swap/BetterTradeLink'
import confirmPriceImpactWithoutFee from '../../components/swap/confirmPriceImpactWithoutFee'
import ConfirmSwapModal from '../../components/swap/ConfirmSwapModal'
import { ArrowWrapper, Dots, SwapCallbackError, Wrapper } from '../../components/swap/styleds'
import SwapHeader from '../../components/swap/SwapHeader'
import TradePrice from '../../components/swap/TradePrice'
import { SwitchLocaleLink } from '../../components/SwitchLocaleLink'
import TokenWarningModal from '../../components/TokenWarningModal'
import { useAllTokens, useCurrency } from '../../hooks/Tokens'
import { ApprovalState, useApproveCallbackFromTrade } from '../../hooks/useApproveCallback'
import { V3TradeState } from '../../hooks/useBestV3Trade'
import useENSAddress from '../../hooks/useENSAddress'
import { useERC20PermitFromTrade, UseERC20PermitState } from '../../hooks/useERC20Permit'
import useIsArgentWallet from '../../hooks/useIsArgentWallet'
import { useIsSwapUnsupported } from '../../hooks/useIsSwapUnsupported'
import { useSwapCallback } from '../../hooks/useSwapCallback'
import useToggledVersion, { Version } from '../../hooks/useToggledVersion'
import { useUSDCValue } from '../../hooks/useUSDCPrice'
import useWrapCallback, { WrapType } from '../../hooks/useWrapCallback'
import { useActiveWeb3React } from '../../hooks/web3'
import { useWalletModalToggle } from '../../state/application/hooks'
import { Field } from '../../state/swap/actions'
import {
  useDefaultsFromURLSearch,
  useDerivedSwapInfo,
  useSwapActionHandlers,
  useSwapState,
} from '../../state/swap/hooks'
import { useExpertModeManager, useUserSingleHopOnly } from '../../state/user/hooks'
import { HideSmall, LinkStyledButton, TYPE } from '../../theme'
import { computeFiatValuePriceImpact } from '../../utils/computeFiatValuePriceImpact'
import { getTradeVersion } from '../../utils/getTradeVersion'
import { isTradeBetter } from '../../utils/isTradeBetter'
import { maxAmountSpend } from '../../utils/maxAmountSpend'
import { warningSeverity } from '../../utils/prices'
import AppBody from '../AppBody'

type Trade =
  // v2 may offer a better trade
  | V2Trade<Currency, Currency, TradeType>
  // when the routing api is not available (network, unsupported chain, etc.)
  | V3Trade<Currency, Currency, TradeType>
  // default routing engine
  | RouterTrade

const StyledInfo = styled(Info)`
  opacity: 0.4;
  color: ${({ theme }) => theme.text1};
  height: 16px;
  width: 16px;
  :hover {
    opacity: 0.8;
  }
`

const StyledChevron = styled(ChevronUp)`
  color: ${({ theme }) => theme.text2};
  height: 24px;
  width: 24px;
  :hover {
    opacity: 0.8;
  }
`

const StyledAutoRouterIcon = styled(GitCommit)`
  height: 16px;
  width: 16px;
  color: #2172e5;
`

const GradientText = styled(TYPE.black)`
  background: linear-gradient(90deg, #2172e5 0%, #54e521 163.16%);
  background-clip: none;
  -webkit-background-clip: text;
  -webkit-text-fill-color: transparent;
`

export default function Swap({ history }: RouteComponentProps) {
  const { account } = useActiveWeb3React()
  const loadedUrlParams = useDefaultsFromURLSearch()

  // token warning stuff
  const [loadedInputCurrency, loadedOutputCurrency] = [
    useCurrency(loadedUrlParams?.inputCurrencyId),
    useCurrency(loadedUrlParams?.outputCurrencyId),
  ]
  const [dismissTokenWarning, setDismissTokenWarning] = useState<boolean>(false)
  const urlLoadedTokens: Token[] = useMemo(
    () => [loadedInputCurrency, loadedOutputCurrency]?.filter((c): c is Token => c?.isToken ?? false) ?? [],
    [loadedInputCurrency, loadedOutputCurrency]
  )
  const handleConfirmTokenWarning = useCallback(() => {
    setDismissTokenWarning(true)
  }, [])

  // dismiss warning if all imported tokens are in active lists
  const defaultTokens = useAllTokens()
  const importTokensNotInDefault =
    urlLoadedTokens &&
    urlLoadedTokens.filter((token: Token) => {
      return !Boolean(token.address in defaultTokens)
    })

  const theme = useContext(ThemeContext)

  // toggle wallet when disconnected
  const toggleWalletModal = useWalletModalToggle()

  // for expert mode
  const [isExpertMode] = useExpertModeManager()

  // get version from the url
  const toggledVersion = useToggledVersion()

  // swap state
  const { independentField, typedValue, recipient } = useSwapState()
  const {
    v2Trade,
<<<<<<< HEAD
    v3TradeState: { trade: v3Trade, state: v3TradeState },
=======
    v3TradeState: { trade: v3OnChainTrade, state: v3OnChainTradeState },
    routerTradeState: { trade: routerTrade, state: routerTradeState },
>>>>>>> c1b98569
    toggledTrade: trade,
    allowedSlippage,
    currencyBalances,
    parsedAmount,
    currencies,
    inputError: swapInputError,
  } = useDerivedSwapInfo(toggledVersion)

  // merge v3 on-chain trade and router trade
  const v3Trade = routerTradeState === V3TradeState.VALID ? routerTrade : v3OnChainTrade
  const v3TradeState = routerTradeState === V3TradeState.VALID ? routerTradeState : v3OnChainTradeState

  const {
    wrapType,
    execute: onWrap,
    inputError: wrapInputError,
  } = useWrapCallback(currencies[Field.INPUT], currencies[Field.OUTPUT], typedValue)
  const showWrap: boolean = wrapType !== WrapType.NOT_APPLICABLE
  const { address: recipientAddress } = useENSAddress(recipient)

  const parsedAmounts = useMemo(
    () =>
      showWrap
        ? {
            [Field.INPUT]: parsedAmount,
            [Field.OUTPUT]: parsedAmount,
          }
        : {
            [Field.INPUT]: independentField === Field.INPUT ? parsedAmount : trade?.inputAmount,
            [Field.OUTPUT]: independentField === Field.OUTPUT ? parsedAmount : trade?.outputAmount,
          },
    [independentField, parsedAmount, showWrap, trade]
  )

  const fiatValueInput = useUSDCValue(parsedAmounts[Field.INPUT])
  const fiatValueOutput = useUSDCValue(parsedAmounts[Field.OUTPUT])
  const priceImpact = computeFiatValuePriceImpact(fiatValueInput, fiatValueOutput)

  const { onSwitchTokens, onCurrencySelection, onUserInput, onChangeRecipient } = useSwapActionHandlers()
  const isValid = !swapInputError
  const dependentField: Field = independentField === Field.INPUT ? Field.OUTPUT : Field.INPUT

  const handleTypeInput = useCallback(
    (value: string) => {
      onUserInput(Field.INPUT, value)
    },
    [onUserInput]
  )
  const handleTypeOutput = useCallback(
    (value: string) => {
      onUserInput(Field.OUTPUT, value)
    },
    [onUserInput]
  )

  // reset if they close warning without tokens in params
  const handleDismissTokenWarning = useCallback(() => {
    setDismissTokenWarning(true)
    history.push('/swap/')
  }, [history])

  // modal and loading
  const [{ showConfirm, tradeToConfirm, swapErrorMessage, attemptingTxn, txHash }, setSwapState] = useState<{
    showConfirm: boolean
    tradeToConfirm: Trade | undefined
    attemptingTxn: boolean
    swapErrorMessage: string | undefined
    txHash: string | undefined
  }>({
    showConfirm: false,
    tradeToConfirm: undefined,
    attemptingTxn: false,
    swapErrorMessage: undefined,
    txHash: undefined,
  })

  // advanced swap details
  const [showAdvancedSwapDetails, setShowAdvancedSwapDetails] = useState<boolean>(false)

  // hide swap details if currencies change
  useEffect(() => {
    setShowAdvancedSwapDetails(false)
  }, [currencies?.INPUT, currencies?.OUTPUT, setShowAdvancedSwapDetails])

  const formattedAmounts = {
    [independentField]: typedValue,
    [dependentField]: showWrap
      ? parsedAmounts[independentField]?.toExact() ?? ''
      : parsedAmounts[dependentField]?.toSignificant(6) ?? '',
  }

  const userHasSpecifiedInputOutput = Boolean(
    currencies[Field.INPUT] && currencies[Field.OUTPUT] && parsedAmounts[independentField]?.greaterThan(JSBI.BigInt(0))
  )
  const routeNotFound = toggledVersion === Version.v3 ? V3TradeState.NO_ROUTE_FOUND === v3TradeState : !trade?.route
  const isLoadingRoute = toggledVersion === Version.v3 && V3TradeState.LOADING === v3TradeState

  // check whether the user has approved the router on the input token
  const [approvalState, approveCallback] = useApproveCallbackFromTrade(trade, allowedSlippage)
  const {
    state: signatureState,
    signatureData,
    gatherPermitSignature,
  } = useERC20PermitFromTrade(trade, allowedSlippage)

  const handleApprove = useCallback(async () => {
    if (signatureState === UseERC20PermitState.NOT_SIGNED && gatherPermitSignature) {
      try {
        await gatherPermitSignature()
      } catch (error) {
        // try to approve if gatherPermitSignature failed for any reason other than the user rejecting it
        if (error?.code !== 4001) {
          await approveCallback()
        }
      }
    } else {
      await approveCallback()
    }
  }, [approveCallback, gatherPermitSignature, signatureState])

  // check if user has gone through approval process, used to show two step buttons, reset on token change
  const [approvalSubmitted, setApprovalSubmitted] = useState<boolean>(false)

  // mark when a user has submitted an approval, reset onTokenSelection for input field
  useEffect(() => {
    if (approvalState === ApprovalState.PENDING) {
      setApprovalSubmitted(true)
    }
  }, [approvalState, approvalSubmitted])

  const maxInputAmount: CurrencyAmount<Currency> | undefined = maxAmountSpend(currencyBalances[Field.INPUT])
  const showMaxButton = Boolean(maxInputAmount?.greaterThan(0) && !parsedAmounts[Field.INPUT]?.equalTo(maxInputAmount))

  // the callback to execute the swap
  const { callback: swapCallback, error: swapCallbackError } = useSwapCallback(
    trade,
    allowedSlippage,
    recipient,
    signatureData
  )

  const [singleHopOnly] = useUserSingleHopOnly()

  const handleSwap = useCallback(() => {
    if (!swapCallback) {
      return
    }
    if (priceImpact && !confirmPriceImpactWithoutFee(priceImpact)) {
      return
    }
    setSwapState({ attemptingTxn: true, tradeToConfirm, showConfirm, swapErrorMessage: undefined, txHash: undefined })
    swapCallback()
      .then((hash) => {
        setSwapState({ attemptingTxn: false, tradeToConfirm, showConfirm, swapErrorMessage: undefined, txHash: hash })
        ReactGA.event({
          category: 'Swap',
          action:
            recipient === null
              ? 'Swap w/o Send'
              : (recipientAddress ?? recipient) === account
              ? 'Swap w/o Send + recipient'
              : 'Swap w/ Send',
          label: [
            trade?.inputAmount?.currency?.symbol,
            trade?.outputAmount?.currency?.symbol,
            getTradeVersion(trade),
            singleHopOnly ? 'SH' : 'MH',
          ].join('/'),
        })
      })
      .catch((error) => {
        setSwapState({
          attemptingTxn: false,
          tradeToConfirm,
          showConfirm,
          swapErrorMessage: error.message,
          txHash: undefined,
        })
      })
  }, [
    swapCallback,
    priceImpact,
    tradeToConfirm,
    showConfirm,
    recipient,
    recipientAddress,
    account,
    trade,
    singleHopOnly,
  ])

  // errors
  const [showInverted, setShowInverted] = useState<boolean>(false)

  // warnings on the greater of fiat value price impact and execution price impact
  const priceImpactSeverity = useMemo(() => {
    const executionPriceImpact = trade?.priceImpact
    return warningSeverity(
      executionPriceImpact && priceImpact
        ? executionPriceImpact.greaterThan(priceImpact)
          ? executionPriceImpact
          : priceImpact
        : executionPriceImpact ?? priceImpact
    )
  }, [priceImpact, trade])

  const isArgentWallet = useIsArgentWallet()

  // show approve flow when: no error on inputs, not approved or pending, or approved in current session
  // never show if price impact is above threshold in non expert mode
  const showApproveFlow =
    !isArgentWallet &&
    !swapInputError &&
    (approvalState === ApprovalState.NOT_APPROVED ||
      approvalState === ApprovalState.PENDING ||
      (approvalSubmitted && approvalState === ApprovalState.APPROVED)) &&
    !(priceImpactSeverity > 3 && !isExpertMode)

  const handleConfirmDismiss = useCallback(() => {
    setSwapState({ showConfirm: false, tradeToConfirm, attemptingTxn, swapErrorMessage, txHash })
    // if there was a tx hash, we want to clear the input
    if (txHash) {
      onUserInput(Field.INPUT, '')
    }
  }, [attemptingTxn, onUserInput, swapErrorMessage, tradeToConfirm, txHash])

  const handleAcceptChanges = useCallback(() => {
    setSwapState({ tradeToConfirm: trade, swapErrorMessage, txHash, attemptingTxn, showConfirm })
  }, [attemptingTxn, showConfirm, swapErrorMessage, trade, txHash])

  const handleInputSelect = useCallback(
    (inputCurrency) => {
      setApprovalSubmitted(false) // reset 2 step UI for approvals
      onCurrencySelection(Field.INPUT, inputCurrency)
    },
    [onCurrencySelection]
  )

  const handleMaxInput = useCallback(() => {
    maxInputAmount && onUserInput(Field.INPUT, maxInputAmount.toExact())
  }, [maxInputAmount, onUserInput])

  const handleOutputSelect = useCallback(
    (outputCurrency) => onCurrencySelection(Field.OUTPUT, outputCurrency),
    [onCurrencySelection]
  )

  const swapIsUnsupported = useIsSwapUnsupported(currencies?.INPUT, currencies?.OUTPUT)

  const priceImpactTooHigh = priceImpactSeverity > 3 && !isExpertMode

  return (
    <>
      <TokenWarningModal
        isOpen={importTokensNotInDefault.length > 0 && !dismissTokenWarning}
        tokens={importTokensNotInDefault}
        onConfirm={handleConfirmTokenWarning}
        onDismiss={handleDismissTokenWarning}
      />
      <NetworkAlert />
      <AppBody>
        <SwapHeader allowedSlippage={allowedSlippage} />
        <Wrapper id="swap-page">
          <ConfirmSwapModal
            isOpen={showConfirm}
            trade={trade}
            originalTrade={tradeToConfirm}
            onAcceptChanges={handleAcceptChanges}
            attemptingTxn={attemptingTxn}
            txHash={txHash}
            recipient={recipient}
            allowedSlippage={allowedSlippage}
            onConfirm={handleSwap}
            swapErrorMessage={swapErrorMessage}
            onDismiss={handleConfirmDismiss}
          />

          <AutoColumn gap={'md'}>
            <div style={{ display: 'relative' }}>
              <CurrencyInputPanel
                label={
                  independentField === Field.OUTPUT && !showWrap ? <Trans>From (at most)</Trans> : <Trans>From</Trans>
                }
                value={formattedAmounts[Field.INPUT]}
                showMaxButton={showMaxButton}
                currency={currencies[Field.INPUT]}
                onUserInput={handleTypeInput}
                onMax={handleMaxInput}
                fiatValue={fiatValueInput ?? undefined}
                onCurrencySelect={handleInputSelect}
                otherCurrency={currencies[Field.OUTPUT]}
                showCommonBases={true}
                id="swap-currency-input"
              />
              <ArrowWrapper clickable>
                <ArrowDown
                  size="16"
                  onClick={() => {
                    setApprovalSubmitted(false) // reset 2 step UI for approvals
                    onSwitchTokens()
                  }}
                  color={currencies[Field.INPUT] && currencies[Field.OUTPUT] ? theme.text1 : theme.text3}
                />
              </ArrowWrapper>
              <CurrencyInputPanel
                value={formattedAmounts[Field.OUTPUT]}
                onUserInput={handleTypeOutput}
                label={independentField === Field.INPUT && !showWrap ? <Trans>To (at least)</Trans> : <Trans>To</Trans>}
                showMaxButton={false}
                hideBalance={false}
                fiatValue={fiatValueOutput ?? undefined}
                priceImpact={priceImpact}
                currency={currencies[Field.OUTPUT]}
                onCurrencySelect={handleOutputSelect}
                otherCurrency={currencies[Field.INPUT]}
                showCommonBases={true}
                id="swap-currency-output"
              />
            </div>

            {recipient !== null && !showWrap ? (
              <>
                <AutoRow justify="space-between" style={{ padding: '0 1rem' }}>
                  <ArrowWrapper clickable={false}>
                    <ArrowDown size="16" color={theme.text2} />
                  </ArrowWrapper>
                  <LinkStyledButton id="remove-recipient-button" onClick={() => onChangeRecipient(null)}>
                    <Trans>- Remove send</Trans>
                  </LinkStyledButton>
                </AutoRow>
                <AddressInputPanel id="recipient" value={recipient} onChange={onChangeRecipient} />
              </>
            ) : null}

            {showWrap ? null : (
              <OutlineCard padding="0.5rem">
                <Row style={{ justifyContent: !trade ? 'center' : 'space-between' }}>
                  <RowFixed>
<<<<<<< HEAD
                    <TradePrice
                      price={trade.executionPrice}
                      showInverted={showInverted}
                      setShowInverted={setShowInverted}
                    />
                    <MouseoverTooltipContent
                      content={
                        <>
                          <AdvancedSwapDetails trade={trade} allowedSlippage={allowedSlippage} />
                          <RowBetween>
                            <RowFixed>
                              <TYPE.black fontSize={12} fontWeight={400} color={theme.text2}>
                                <Trans>Routing API</Trans>
                              </TYPE.black>
                            </RowFixed>
                            <TYPE.black textAlign="right" fontSize={12} color={theme.text1}>
                              TBD
                            </TYPE.black>
                          </RowBetween>
                        </>
                      }
                    >
                      <StyledInfo />
                    </MouseoverTooltipContent>
=======
                    {[V3TradeState.VALID, V3TradeState.SYNCING, V3TradeState.NO_ROUTE_FOUND].includes(v3TradeState) &&
                      (toggledVersion === Version.v3 && isTradeBetter(v3Trade, v2Trade) ? (
                        <BetterTradeLink version={Version.v2} otherTradeNonexistent={!v3Trade} />
                      ) : toggledVersion === Version.v2 && isTradeBetter(v2Trade, v3Trade) ? (
                        <BetterTradeLink version={Version.v3} otherTradeNonexistent={!v2Trade} />
                      ) : (
                        toggledVersion === Version.v2 && (
                          <ButtonGray
                            width="fit-content"
                            padding="0.1rem 0.5rem 0.1rem 0.35rem"
                            as={Link}
                            to="/swap"
                            style={{
                              display: 'flex',
                              justifyContent: 'space-between',
                              alignItems: 'center',
                              height: '24px',
                              lineHeight: '120%',
                              marginLeft: '0.75rem',
                            }}
                          >
                            <ArrowLeft color={theme.text3} size={12} /> &nbsp;
                            <TYPE.main style={{ lineHeight: '120%' }} fontSize={12}>
                              <Trans>
                                <HideSmall>Back to </HideSmall>
                                V3
                              </Trans>
                            </TYPE.main>
                          </ButtonGray>
                        )
                      ))}

                    {toggledVersion === Version.v3 && trade && isTradeBetter(v2Trade, v3Trade) && (
                      <AutoRow gap="4px" width="auto" padding=".5rem">
                        <StyledAutoRouterIcon size={18} />
                        <GradientText fontSize={12}>Auto Router</GradientText>
                      </AutoRow>
                    )}
>>>>>>> c1b98569
                  </RowFixed>
                  {trade ? (
                    <RowFixed>
                      <TradePrice
                        price={trade.executionPrice}
                        showInverted={showInverted}
                        setShowInverted={setShowInverted}
                      />
                      <ButtonEmpty
                        onClick={() => setShowAdvancedSwapDetails(!showAdvancedSwapDetails)}
                        margin=".5rem"
                        padding="0"
                        width="24px"
                        height="24px"
                      >
                        {showAdvancedSwapDetails ? <StyledChevron /> : <StyledInfo />}
                      </ButtonEmpty>
                    </RowFixed>
                  ) : null}
                </Row>

                {showAdvancedSwapDetails && <AdvancedSwapDetails trade={trade} allowedSlippage={allowedSlippage} />}
              </OutlineCard>
            )}

            <div>
              {swapIsUnsupported ? (
                <ButtonPrimary disabled={true}>
                  <TYPE.main mb="4px">
                    <Trans>Unsupported Asset</Trans>
                  </TYPE.main>
                </ButtonPrimary>
              ) : !account ? (
                <ButtonLight onClick={toggleWalletModal}>
                  <Trans>Connect Wallet</Trans>
                </ButtonLight>
              ) : showWrap ? (
                <ButtonPrimary disabled={Boolean(wrapInputError)} onClick={onWrap}>
                  {wrapInputError ??
                    (wrapType === WrapType.WRAP ? (
                      <Trans>Wrap</Trans>
                    ) : wrapType === WrapType.UNWRAP ? (
                      <Trans>Unwrap</Trans>
                    ) : null)}
                </ButtonPrimary>
              ) : routeNotFound && userHasSpecifiedInputOutput ? (
                <GreyCard style={{ textAlign: 'center' }}>
                  <TYPE.main mb="4px">
                    {isLoadingRoute ? (
                      <Dots>
                        <Trans>Loading</Trans>
                      </Dots>
                    ) : singleHopOnly ? (
                      <Trans>Insufficient liquidity for this trade. Try enabling multi-hop trades.</Trans>
                    ) : (
                      <Trans>Insufficient liquidity for this trade.</Trans>
                    )}
                  </TYPE.main>
                </GreyCard>
              ) : showApproveFlow ? (
                <AutoRow style={{ flexWrap: 'nowrap', width: '100%' }}>
                  <AutoColumn style={{ width: '100%' }} gap="12px">
                    <ButtonConfirmed
                      onClick={handleApprove}
                      disabled={
                        approvalState !== ApprovalState.NOT_APPROVED ||
                        approvalSubmitted ||
                        signatureState === UseERC20PermitState.SIGNED
                      }
                      width="100%"
                      altDisabledStyle={approvalState === ApprovalState.PENDING} // show solid button while waiting
                      confirmed={
                        approvalState === ApprovalState.APPROVED || signatureState === UseERC20PermitState.SIGNED
                      }
                    >
                      <AutoRow justify="space-between" style={{ flexWrap: 'nowrap' }}>
                        <span style={{ display: 'flex', alignItems: 'center' }}>
                          <CurrencyLogo
                            currency={currencies[Field.INPUT]}
                            size={'20px'}
                            style={{ marginRight: '8px', flexShrink: 0 }}
                          />
                          {/* we need to shorten this string on mobile */}
                          {approvalState === ApprovalState.APPROVED || signatureState === UseERC20PermitState.SIGNED ? (
                            <Trans>You can now trade {currencies[Field.INPUT]?.symbol}</Trans>
                          ) : (
                            <Trans>Allow the Uniswap Protocol to use your {currencies[Field.INPUT]?.symbol}</Trans>
                          )}
                        </span>
                        {approvalState === ApprovalState.PENDING ? (
                          <Loader stroke="white" />
                        ) : (approvalSubmitted && approvalState === ApprovalState.APPROVED) ||
                          signatureState === UseERC20PermitState.SIGNED ? (
                          <CheckCircle size="20" color={theme.green1} />
                        ) : (
                          <MouseoverTooltip
                            text={
                              <Trans>
                                You must give the Uniswap smart contracts permission to use your{' '}
                                {currencies[Field.INPUT]?.symbol}. You only have to do this once per token.
                              </Trans>
                            }
                          >
                            <HelpCircle size="20" color={'white'} style={{ marginLeft: '8px' }} />
                          </MouseoverTooltip>
                        )}
                      </AutoRow>
                    </ButtonConfirmed>
                    <ButtonError
                      onClick={() => {
                        if (isExpertMode) {
                          handleSwap()
                        } else {
                          setSwapState({
                            tradeToConfirm: trade,
                            attemptingTxn: false,
                            swapErrorMessage: undefined,
                            showConfirm: true,
                            txHash: undefined,
                          })
                        }
                      }}
                      width="100%"
                      id="swap-button"
                      disabled={
                        !isValid ||
                        (approvalState !== ApprovalState.APPROVED && signatureState !== UseERC20PermitState.SIGNED) ||
                        priceImpactTooHigh
                      }
                      error={isValid && priceImpactSeverity > 2}
                    >
                      <Text fontSize={16} fontWeight={500}>
                        {priceImpactTooHigh ? (
                          <Trans>High Price Impact</Trans>
                        ) : priceImpactSeverity > 2 ? (
                          <Trans>Swap Anyway</Trans>
                        ) : (
                          <Trans>Swap</Trans>
                        )}
                      </Text>
                    </ButtonError>
                  </AutoColumn>
                </AutoRow>
              ) : (
                <ButtonError
                  onClick={() => {
                    if (isExpertMode) {
                      handleSwap()
                    } else {
                      setSwapState({
                        tradeToConfirm: trade,
                        attemptingTxn: false,
                        swapErrorMessage: undefined,
                        showConfirm: true,
                        txHash: undefined,
                      })
                    }
                  }}
                  id="swap-button"
                  disabled={!isValid || priceImpactTooHigh || !!swapCallbackError}
                  error={isValid && priceImpactSeverity > 2 && !swapCallbackError}
                >
                  <Text fontSize={20} fontWeight={500}>
                    {swapInputError ? (
                      swapInputError
                    ) : priceImpactTooHigh ? (
                      <Trans>Price Impact Too High</Trans>
                    ) : priceImpactSeverity > 2 ? (
                      <Trans>Swap Anyway</Trans>
                    ) : (
                      <Trans>Swap</Trans>
                    )}
                  </Text>
                </ButtonError>
              )}
              {isExpertMode && swapErrorMessage ? <SwapCallbackError error={swapErrorMessage} /> : null}
            </div>
          </AutoColumn>
        </Wrapper>
      </AppBody>
      <SwitchLocaleLink />
      {!swapIsUnsupported ? null : (
        <UnsupportedCurrencyFooter show={swapIsUnsupported} currencies={[currencies.INPUT, currencies.OUTPUT]} />
      )}
    </>
  )
}<|MERGE_RESOLUTION|>--- conflicted
+++ resolved
@@ -12,7 +12,6 @@
 import ReactGA from 'react-ga'
 import { Link, RouteComponentProps } from 'react-router-dom'
 import { Text } from 'rebass'
-import { RouterTrade } from 'state/routing/types'
 import styled, { ThemeContext } from 'styled-components/macro'
 import AddressInputPanel from '../../components/AddressInputPanel'
 import {
@@ -66,14 +65,6 @@
 import { warningSeverity } from '../../utils/prices'
 import AppBody from '../AppBody'
 
-type Trade =
-  // v2 may offer a better trade
-  | V2Trade<Currency, Currency, TradeType>
-  // when the routing api is not available (network, unsupported chain, etc.)
-  | V3Trade<Currency, Currency, TradeType>
-  // default routing engine
-  | RouterTrade
-
 const StyledInfo = styled(Info)`
   opacity: 0.4;
   color: ${({ theme }) => theme.text1};
@@ -147,12 +138,7 @@
   const { independentField, typedValue, recipient } = useSwapState()
   const {
     v2Trade,
-<<<<<<< HEAD
     v3TradeState: { trade: v3Trade, state: v3TradeState },
-=======
-    v3TradeState: { trade: v3OnChainTrade, state: v3OnChainTradeState },
-    routerTradeState: { trade: routerTrade, state: routerTradeState },
->>>>>>> c1b98569
     toggledTrade: trade,
     allowedSlippage,
     currencyBalances,
@@ -160,10 +146,6 @@
     currencies,
     inputError: swapInputError,
   } = useDerivedSwapInfo(toggledVersion)
-
-  // merge v3 on-chain trade and router trade
-  const v3Trade = routerTradeState === V3TradeState.VALID ? routerTrade : v3OnChainTrade
-  const v3TradeState = routerTradeState === V3TradeState.VALID ? routerTradeState : v3OnChainTradeState
 
   const {
     wrapType,
@@ -217,7 +199,7 @@
   // modal and loading
   const [{ showConfirm, tradeToConfirm, swapErrorMessage, attemptingTxn, txHash }, setSwapState] = useState<{
     showConfirm: boolean
-    tradeToConfirm: Trade | undefined
+    tradeToConfirm: V2Trade<Currency, Currency, TradeType> | V3Trade<Currency, Currency, TradeType> | undefined
     attemptingTxn: boolean
     swapErrorMessage: string | undefined
     txHash: string | undefined
@@ -491,32 +473,6 @@
               <OutlineCard padding="0.5rem">
                 <Row style={{ justifyContent: !trade ? 'center' : 'space-between' }}>
                   <RowFixed>
-<<<<<<< HEAD
-                    <TradePrice
-                      price={trade.executionPrice}
-                      showInverted={showInverted}
-                      setShowInverted={setShowInverted}
-                    />
-                    <MouseoverTooltipContent
-                      content={
-                        <>
-                          <AdvancedSwapDetails trade={trade} allowedSlippage={allowedSlippage} />
-                          <RowBetween>
-                            <RowFixed>
-                              <TYPE.black fontSize={12} fontWeight={400} color={theme.text2}>
-                                <Trans>Routing API</Trans>
-                              </TYPE.black>
-                            </RowFixed>
-                            <TYPE.black textAlign="right" fontSize={12} color={theme.text1}>
-                              TBD
-                            </TYPE.black>
-                          </RowBetween>
-                        </>
-                      }
-                    >
-                      <StyledInfo />
-                    </MouseoverTooltipContent>
-=======
                     {[V3TradeState.VALID, V3TradeState.SYNCING, V3TradeState.NO_ROUTE_FOUND].includes(v3TradeState) &&
                       (toggledVersion === Version.v3 && isTradeBetter(v3Trade, v2Trade) ? (
                         <BetterTradeLink version={Version.v2} otherTradeNonexistent={!v3Trade} />
@@ -555,7 +511,6 @@
                         <GradientText fontSize={12}>Auto Router</GradientText>
                       </AutoRow>
                     )}
->>>>>>> c1b98569
                   </RowFixed>
                   {trade ? (
                     <RowFixed>
